# Licensed to the Apache Software Foundation (ASF) under one or more
# contributor license agreements.  See the NOTICE file distributed with
# this work for additional information regarding copyright ownership.
# The ASF licenses this file to You under the Apache License, Version 2.0
# (the "License"); you may not use this file except in compliance with
# the License.  You may obtain a copy of the License at
#
#    http://www.apache.org/licenses/LICENSE-2.0
#
# Unless required by applicable law or agreed to in writing, software
# distributed under the License is distributed on an "AS IS" BASIS,
# WITHOUT WARRANTIES OR CONDITIONS OF ANY KIND, either express or implied.
# See the License for the specific language governing permissions and
# limitations under the License.

name: Velox backend Github Runner

on:
  pull_request:
    paths:
      - '.github/workflows/velox_backend.yml'
      - 'pom.xml'
      - 'backends-velox/**'
      - 'gluten-uniffle/**'
      - 'gluten-celeborn/common/**'
      - 'gluten-celeborn/package/**'
      - 'gluten-celeborn/velox/**'
      - 'gluten-ras/**'
      - 'gluten-core/**'
      - 'gluten-substrait/**'
      - 'gluten-arrow/**'
      - 'gluten-delta/**'
      - 'gluten-iceberg/**'
      - 'gluten-hudi/**'
      - 'gluten-ut/**'
      - 'shims/**'
      - 'tools/gluten-it/**'
      - 'ep/build-velox/**'
      - 'cpp/*'
      - 'cpp/CMake/**'
      - 'cpp/velox/**'
      - 'cpp/core/**'
      - 'dev/**'

env:
  ACTIONS_ALLOW_USE_UNSECURE_NODE_VERSION: true
  MVN_CMD: 'mvn -ntp'
  WGET_CMD: 'wget -nv'
  SETUP: 'bash .github/workflows/util/setup_helper.sh'

concurrency:
  group: ${{ github.repository }}-${{ github.head_ref || github.sha }}-${{ github.workflow }}
  cancel-in-progress: true

jobs:
  build-native-lib-centos-7:
    runs-on: ubuntu-20.04
    container: apache/gluten:vcpkg-centos-7
    env:
      CCACHE_DIR: "${{ github.workspace }}/.ccache"
    steps:
      - uses: actions/checkout@v2
      - name: Generate cache key
        run: |
          echo ${{ hashFiles('./ep/build-velox/src/**', './dev/**', './cpp/*', './.github/workflows/*') }} > cache-key
      - name: Cache
        id: cache
        uses: actions/cache/restore@v3
        with:
          path: |
            ./cpp/build/releases/
          key: cache-velox-build-centos-7-${{ hashFiles('./cache-key') }}
      - name: Get Ccache
        uses: actions/cache/restore@v3
        with:
          path: '${{ env.CCACHE_DIR }}'
          key: ccache-centos7-release-default
      - name: Build Gluten native libraries
        if: ${{ steps.cache.outputs.cache-hit != 'true' }}
        run: |
          df -a
          yum install ccache -y
          cd $GITHUB_WORKSPACE/
          bash dev/ci-velox-buildstatic-centos-7.sh
      - name: "Save ccache"
        uses: actions/cache/save@v3
        id: ccache
        with:
          path: '${{ env.CCACHE_DIR }}'
          key: ccache-centos7-release-default
      - uses: actions/upload-artifact@v3
        with:
          name: velox-native-lib-centos-7-${{github.sha}}
          path: ./cpp/build/releases/
      - uses: actions/upload-artifact@v3
        with:
          name: arrow-jars-centos-7-${{github.sha}}
          path: /root/.m2/repository/org/apache/arrow/

  run-tpc-test-ubuntu:
    needs: build-native-lib-centos-7
    strategy:
      fail-fast: false
      matrix:
        os: [ "ubuntu:20.04", "ubuntu:22.04" ]
        spark: [ "spark-3.2", "spark-3.3", "spark-3.4", "spark-3.5" ]
        java: [ "java-8", "java-11", "java-17" ]
        # Spark supports JDK17 since 3.3 and later, see https://issues.apache.org/jira/browse/SPARK-33772
        exclude:
          - spark: spark-3.2
            java: java-17
          - spark: spark-3.4
            java: java-17
          - spark: spark-3.5
            java: java-17
          - spark: spark-3.2
            java: java-11
          - spark: spark-3.3
            java: java-11
          - spark: spark-3.4
            java: java-11
          - os: ubuntu:22.04
            java: java-17
          - os: ubuntu:22.04
            java: java-11
    runs-on: ubuntu-20.04
    container: ${{ matrix.os }}
    steps:
      - uses: actions/checkout@v2
      - name: Download All Native Artifacts
        uses: actions/download-artifact@v3
        with:
          name: velox-native-lib-centos-7-${{github.sha}}
          path: ./cpp/build/releases/
      - name: Download All Arrow Jar Artifacts
        uses: actions/download-artifact@v3
        with:
          name: arrow-jars-centos-7-${{github.sha}}
          path: /root/.m2/repository/org/apache/arrow/
      - name: Setup tzdata
        run: |
          if [ "${{ matrix.os }}" = "ubuntu:22.04" ]; then
            apt-get update
            TZ="Etc/GMT" DEBIAN_FRONTEND=noninteractive apt-get install -y tzdata
          fi
      - name: Setup java and maven
        run: |
          if [ "${{ matrix.java }}" = "java-17" ]; then
            apt-get update && apt-get install -y openjdk-17-jdk maven
            apt remove openjdk-11* -y
          elif [ "${{ matrix.java }}" = "java-11" ]; then
            apt-get update && apt-get install -y openjdk-11-jdk maven
          else
            apt-get update && apt-get install -y openjdk-8-jdk maven
            apt remove openjdk-11* -y
          fi
          ls -l /root/.m2/repository/org/apache/arrow/arrow-dataset/15.0.0-gluten/
      - name: Build and run TPC-H / TPC-DS
        run: |
          cd $GITHUB_WORKSPACE/
          export JAVA_HOME=/usr/lib/jvm/${{ matrix.java }}-openjdk-amd64
          echo "JAVA_HOME: $JAVA_HOME"
          $MVN_CMD clean install -P${{ matrix.spark }} -P${{ matrix.java }} -Pbackends-velox -DskipTests
          cd $GITHUB_WORKSPACE/tools/gluten-it
          $MVN_CMD clean install -P${{ matrix.spark }} -P${{ matrix.java }} \
          && GLUTEN_IT_JVM_ARGS=-Xmx5G sbin/gluten-it.sh queries-compare \
            --local --preset=velox --benchmark-type=h --error-on-memleak --off-heap-size=10g -s=1.0 --threads=16 --iterations=1 \
          && GLUTEN_IT_JVM_ARGS=-Xmx5G sbin/gluten-it.sh queries-compare \
            --local --preset=velox --benchmark-type=ds --error-on-memleak --off-heap-size=10g -s=1.0 --threads=16 --iterations=1

  run-tpc-test-centos:
    needs: build-native-lib-centos-7
    strategy:
      fail-fast: false
      matrix:
        os: [ "centos:7", "centos:8" ]
        spark: [ "spark-3.2", "spark-3.3", "spark-3.4", "spark-3.5" ]
        java: [ "java-8", "java-11", "java-17" ]
        # Spark supports JDK17 since 3.3 and later, see https://issues.apache.org/jira/browse/SPARK-33772
        exclude:
          - spark: spark-3.2
            java: java-17
          - spark: spark-3.4
            java: java-17
          - spark: spark-3.5
            java: java-17
          - spark: spark-3.2
            java: java-11
          - spark: spark-3.3
            java: java-11
          - spark: spark-3.4
            java: java-11
          - os: centos:7
            java: java-17
          - os: centos:7
            java: java-11
    runs-on: ubuntu-20.04
    container: ${{ matrix.os }}
    steps:
      - uses: actions/checkout@v2
      - name: Download All Native Artifacts
        uses: actions/download-artifact@v3
        with:
          name: velox-native-lib-centos-7-${{github.sha}}
          path: ./cpp/build/releases/
      - name: Download All Arrow Jar Artifacts
        uses: actions/download-artifact@v3
        with:
          name: arrow-jars-centos-7-${{github.sha}}
          path: /root/.m2/repository/org/apache/arrow/
      - name: Update mirror list
        run: |
          if [ "${{ matrix.os }}" = "centos:7" ] || [ "${{ matrix.os }}" = "centos:8" ]; then
            sed -i -e "s|mirrorlist=|#mirrorlist=|g" /etc/yum.repos.d/CentOS-* || true
            sed -i -e "s|#baseurl=http://mirror.centos.org|baseurl=http://vault.centos.org|g" /etc/yum.repos.d/CentOS-* || true
          fi
      - name: Setup java and maven
        run: |
          if [ "${{ matrix.java }}" = "java-17" ]; then
            yum update -y && yum install -y java-17-openjdk-devel wget
          elif [ "${{ matrix.java }}" = "java-11" ]; then
            yum update -y && yum install -y java-11-openjdk-devel wget
          else
            yum update -y && yum install -y java-1.8.0-openjdk-devel wget
          fi
          $SETUP install_maven
      - name: Set environment variables
        run: |
          if [ "${{ matrix.java }}" = "java-17" ]; then
            echo "JAVA_HOME=/usr/lib/jvm/java-17-openjdk" >> $GITHUB_ENV
          elif [ "${{ matrix.java }}" = "java-11" ]; then
            echo "JAVA_HOME=/usr/lib/jvm/java-11-openjdk" >> $GITHUB_ENV
          else
            echo "JAVA_HOME=/usr/lib/jvm/java-1.8.0-openjdk" >> $GITHUB_ENV
          fi
      - name: Build gluten-it
        run: |
          echo "JAVA_HOME: $JAVA_HOME"
          cd $GITHUB_WORKSPACE/
          $MVN_CMD clean install -P${{ matrix.spark }} -P${{ matrix.java }} -Pbackends-velox -DskipTests
          cd $GITHUB_WORKSPACE/tools/gluten-it
          $MVN_CMD clean install -P${{ matrix.spark }} -P${{ matrix.java }}
      - name: Run TPC-H / TPC-DS
        run: |
          echo "JAVA_HOME: $JAVA_HOME"
          cd $GITHUB_WORKSPACE/tools/gluten-it
          GLUTEN_IT_JVM_ARGS=-Xmx5G sbin/gluten-it.sh queries-compare \
            --local --preset=velox --benchmark-type=h --error-on-memleak --off-heap-size=10g -s=1.0 --threads=16 --iterations=1 \
          && GLUTEN_IT_JVM_ARGS=-Xmx5G sbin/gluten-it.sh queries-compare \
            --local --preset=velox --benchmark-type=ds --error-on-memleak --off-heap-size=10g -s=1.0 --threads=16 --iterations=1
      - name: Run TPC-H / TPC-DS with RAS
        run: |
          echo "JAVA_HOME: $JAVA_HOME"
          cd $GITHUB_WORKSPACE/tools/gluten-it
          GLUTEN_IT_JVM_ARGS=-Xmx5G sbin/gluten-it.sh queries-compare \
            --local --preset=velox --benchmark-type=h --error-on-memleak --off-heap-size=10g -s=1.0 --threads=16 --iterations=1 \
            --extra-conf=spark.gluten.ras.enabled=true \
          && GLUTEN_IT_JVM_ARGS=-Xmx5G sbin/gluten-it.sh queries-compare \
            --local --preset=velox --benchmark-type=ds --error-on-memleak --off-heap-size=10g -s=1.0 --threads=16 --iterations=1 \
            --extra-conf=spark.gluten.ras.enabled=true 

  run-tpc-test-ubuntu-iothreads:
    needs: build-native-lib-centos-7
    strategy:
      fail-fast: false
      matrix:
        spark: [ "spark-3.5" ]
    runs-on: ubuntu-20.04
    steps:
      - uses: actions/checkout@v2
      - name: Download All Native Artifacts
        uses: actions/download-artifact@v3
        with:
          name: velox-native-lib-centos-7-${{github.sha}}
          path: ./cpp/build/releases/
      - name: Download All Arrow Jar Artifacts
        uses: actions/download-artifact@v3
        with:
          name: arrow-jars-centos-7-${{github.sha}}
          path: /home/runner/.m2/repository/org/apache/arrow/
      - name: Setup java and maven
        run: |
          sudo apt-get update
          sudo apt-get install -y openjdk-8-jdk maven
      - name: Set environment variables
        run: |
          echo "JAVA_HOME=/usr/lib/jvm/java-8-openjdk-amd64" >> $GITHUB_ENV
      - name: Build for Spark ${{ matrix.spark }}
        run: |
          cd $GITHUB_WORKSPACE/ 
          $MVN_CMD clean install -P${{ matrix.spark }} -Pbackends-velox -DskipTests
          cd $GITHUB_WORKSPACE/tools/gluten-it
          $MVN_CMD clean install -P${{ matrix.spark }}
      - name: Build and run TPC-H / TPC-DS
        run: |
          cd $GITHUB_WORKSPACE/tools/gluten-it
          GLUTEN_IT_JVM_ARGS=-Xmx5G sbin/gluten-it.sh queries-compare \
            --local --preset=velox --benchmark-type=h --error-on-memleak --off-heap-size=10g -s=1.0 --threads=16 --iterations=1 \
            --extra-conf=spark.gluten.sql.columnar.backend.velox.IOThreads=16
          GLUTEN_IT_JVM_ARGS=-Xmx5G sbin/gluten-it.sh queries-compare \
            --local --preset=velox --benchmark-type=ds --error-on-memleak --off-heap-size=10g -s=1.0 --threads=16 --iterations=1 \
            --extra-conf=spark.gluten.sql.columnar.backend.velox.IOThreads=16

  run-tpc-test-ubuntu-oom:
    needs: build-native-lib-centos-7
    strategy:
      fail-fast: false
      matrix:
        spark: [ "spark-3.2" ]
    runs-on: ubuntu-20.04
    steps:
      - name: Maximize build disk space
        shell: bash
        run: |
          df -h
          set -euo pipefail
          echo "Removing unwanted software... "
          sudo rm -rf /usr/share/dotnet
          sudo rm -rf /usr/local/lib/android
          sudo rm -rf /opt/ghc
          sudo rm -rf /opt/hostedtoolcache/CodeQL
          sudo docker image prune --all --force > /dev/null
          df -h
      - uses: actions/checkout@v2
      - name: Download All Native Artifacts
        uses: actions/download-artifact@v3
        with:
          name: velox-native-lib-centos-7-${{github.sha}}
          path: ./cpp/build/releases/
      - name: Download All Arrow Jar Artifacts
        uses: actions/download-artifact@v3
        with:
          name: arrow-jars-centos-7-${{github.sha}}
          path: /home/runner/.m2/repository/org/apache/arrow/
      - name: Setup java and maven
        run: |
          sudo apt-get update
          sudo apt-get install -y openjdk-8-jdk maven
      - name: Set environment variables
        run: |
          echo "JAVA_HOME=/usr/lib/jvm/java-8-openjdk-amd64" >> $GITHUB_ENV
      - name: Build for Spark ${{ matrix.spark }}
        run: |
          cd $GITHUB_WORKSPACE/ 
          $MVN_CMD clean install -P${{ matrix.spark }} -Pbackends-velox -DskipTests
          cd $GITHUB_WORKSPACE/tools/gluten-it
          $MVN_CMD clean install -P${{ matrix.spark }}
          GLUTEN_IT_JVM_ARGS=-Xmx6G sbin/gluten-it.sh data-gen-only --local --benchmark-type=ds -s=30.0 --threads=12
      - name: TPC-DS SF30.0 Parquet local spark3.2 Q67/Q95 low memory, memory isolation off
        run: |
          cd tools/gluten-it \
          && GLUTEN_IT_JVM_ARGS=-Xmx3G sbin/gluten-it.sh parameterized \
            --local --preset=velox --benchmark-type=ds --error-on-memleak --queries=q67,q95 -s=30.0 --threads=12 --shuffle-partitions=72 --iterations=1 \
            --data-gen=skip -m=OffHeapExecutionMemory \
            -d=ISOLATION:OFF,spark.gluten.memory.isolation=false \
            -d=OFFHEAP_SIZE:6g,spark.memory.offHeap.size=6g \
            -d=OFFHEAP_SIZE:4g,spark.memory.offHeap.size=4g \
            -d=OVER_ACQUIRE:0.3,spark.gluten.memory.overAcquiredMemoryRatio=0.3 \
            -d=OVER_ACQUIRE:0.5,spark.gluten.memory.overAcquiredMemoryRatio=0.5 \
            --excluded-dims=OFFHEAP_SIZE:4g
      - name: TPC-DS SF30.0 Parquet local spark3.2 Q67 low memory, memory isolation on
        run: |
          cd tools/gluten-it \
          && GLUTEN_IT_JVM_ARGS=-Xmx3G sbin/gluten-it.sh parameterized \
            --local --preset=velox --benchmark-type=ds --error-on-memleak --queries=q67 -s=30.0 --threads=12 --shuffle-partitions=72 --iterations=1 \
            --data-gen=skip -m=OffHeapExecutionMemory \
            -d=ISOLATION:ON,spark.gluten.memory.isolation=true,spark.memory.storageFraction=0.1 \
            -d=OFFHEAP_SIZE:6g,spark.memory.offHeap.size=6g \
            -d=OFFHEAP_SIZE:4g,spark.memory.offHeap.size=4g \
            -d=OVER_ACQUIRE:0.3,spark.gluten.memory.overAcquiredMemoryRatio=0.3 \
            -d=OVER_ACQUIRE:0.5,spark.gluten.memory.overAcquiredMemoryRatio=0.5
      - name: (To be fixed) TPC-DS SF30.0 Parquet local spark3.2 Q95 low memory, memory isolation on
        continue-on-error: true
        run: |
          cd tools/gluten-it \
          && GLUTEN_IT_JVM_ARGS=-Xmx3G sbin/gluten-it.sh parameterized \
            --local --preset=velox --benchmark-type=ds --error-on-memleak --queries=q95 -s=30.0 --threads=12 --shuffle-partitions=72 --iterations=1 \
            --data-gen=skip -m=OffHeapExecutionMemory \
            -d=ISOLATION:ON,spark.gluten.memory.isolation=true,spark.memory.storageFraction=0.1 \
            -d=OFFHEAP_SIZE:6g,spark.memory.offHeap.size=6g \
            -d=OFFHEAP_SIZE:4g,spark.memory.offHeap.size=4g \
            -d=OVER_ACQUIRE:0.3,spark.gluten.memory.overAcquiredMemoryRatio=0.3 \
            -d=OVER_ACQUIRE:0.5,spark.gluten.memory.overAcquiredMemoryRatio=0.5
      - name: TPC-DS SF30.0 Parquet local spark3.2 Q23A/Q23B low memory
        run: |
          cd tools/gluten-it \
          && GLUTEN_IT_JVM_ARGS=-Xmx3G sbin/gluten-it.sh parameterized \
            --local --preset=velox --benchmark-type=ds --error-on-memleak --queries=q23a,q23b -s=30.0 --threads=12 --shuffle-partitions=72 --iterations=1 \
            --data-gen=skip -m=OffHeapExecutionMemory \
            -d=ISOLATION:OFF,spark.gluten.memory.isolation=false \
            -d=OFFHEAP_SIZE:2g,spark.memory.offHeap.size=2g \
            -d=FLUSH_MODE:DISABLED,spark.gluten.sql.columnar.backend.velox.flushablePartialAggregation=false,spark.gluten.sql.columnar.backend.velox.maxPartialAggregationMemoryRatio=1.0,spark.gluten.sql.columnar.backend.velox.maxExtendedPartialAggregationMemoryRatio=1.0,spark.gluten.sql.columnar.backend.velox.abandonPartialAggregationMinPct=100,spark.gluten.sql.columnar.backend.velox.abandonPartialAggregationMinRows=0 \
            -d=FLUSH_MODE:ABANDONED,spark.gluten.sql.columnar.backend.velox.maxPartialAggregationMemoryRatio=1.0,spark.gluten.sql.columnar.backend.velox.maxExtendedPartialAggregationMemoryRatio=1.0,spark.gluten.sql.columnar.backend.velox.abandonPartialAggregationMinPct=0,spark.gluten.sql.columnar.backend.velox.abandonPartialAggregationMinRows=0 \
            -d=FLUSH_MODE:FLUSHED,spark.gluten.sql.columnar.backend.velox.maxPartialAggregationMemoryRatio=0.05,spark.gluten.sql.columnar.backend.velox.maxExtendedPartialAggregationMemoryRatio=0.1,spark.gluten.sql.columnar.backend.velox.abandonPartialAggregationMinPct=100,spark.gluten.sql.columnar.backend.velox.abandonPartialAggregationMinRows=0
      - name: TPC-DS SF30.0 Parquet local spark3.2 Q23A/Q23B low memory, memory isolation on
        run: |
          cd tools/gluten-it \
          && GLUTEN_IT_JVM_ARGS=-Xmx3G sbin/gluten-it.sh parameterized \
            --local --preset=velox --benchmark-type=ds --error-on-memleak --queries=q23a,q23b -s=30.0 --threads=12 --shuffle-partitions=72 --iterations=1 \
            --data-gen=skip -m=OffHeapExecutionMemory \
            -d=ISOLATION:ON,spark.gluten.memory.isolation=true,spark.memory.storageFraction=0.1 \
            -d=OFFHEAP_SIZE:2g,spark.memory.offHeap.size=2g \
            -d=FLUSH_MODE:DISABLED,spark.gluten.sql.columnar.backend.velox.flushablePartialAggregation=false,spark.gluten.sql.columnar.backend.velox.maxPartialAggregationMemoryRatio=1.0,spark.gluten.sql.columnar.backend.velox.maxExtendedPartialAggregationMemoryRatio=1.0,spark.gluten.sql.columnar.backend.velox.abandonPartialAggregationMinPct=100,spark.gluten.sql.columnar.backend.velox.abandonPartialAggregationMinRows=0 \
            -d=FLUSH_MODE:ABANDONED,spark.gluten.sql.columnar.backend.velox.maxPartialAggregationMemoryRatio=1.0,spark.gluten.sql.columnar.backend.velox.maxExtendedPartialAggregationMemoryRatio=1.0,spark.gluten.sql.columnar.backend.velox.abandonPartialAggregationMinPct=0,spark.gluten.sql.columnar.backend.velox.abandonPartialAggregationMinRows=0 \
            -d=FLUSH_MODE:FLUSHED,spark.gluten.sql.columnar.backend.velox.maxPartialAggregationMemoryRatio=0.05,spark.gluten.sql.columnar.backend.velox.maxExtendedPartialAggregationMemoryRatio=0.1,spark.gluten.sql.columnar.backend.velox.abandonPartialAggregationMinPct=100,spark.gluten.sql.columnar.backend.velox.abandonPartialAggregationMinRows=0
      - name: TPC-DS SF30.0 Parquet local spark3.2 Q97 low memory
        run: |
          cd tools/gluten-it \
          && GLUTEN_IT_JVM_ARGS=-Xmx3G sbin/gluten-it.sh parameterized \
            --local --preset=velox --benchmark-type=ds --error-on-memleak --queries=q97 -s=30.0 --threads=12 --shuffle-partitions=72 --iterations=1 \
            --data-gen=skip -m=OffHeapExecutionMemory \
            --extra-conf=spark.gluten.sql.columnar.backend.velox.IOThreads=0 \
            -d=ISOLATION:OFF,spark.gluten.memory.isolation=false \
            -d=ISOLATION:ON,spark.gluten.memory.isolation=true,spark.memory.storageFraction=0.1 \
            -d=OFFHEAP_SIZE:2g,spark.memory.offHeap.size=2g \
            -d=OFFHEAP_SIZE:1g,spark.memory.offHeap.size=1g \
            -d=IO_THREADS:12,spark.gluten.sql.columnar.backend.velox.IOThreads=12 \
            -d=IO_THREADS:0,spark.gluten.sql.columnar.backend.velox.IOThreads=0

  run-tpc-test-ubuntu-randomkill:
    needs: build-native-lib-centos-7
    strategy:
      fail-fast: false
      matrix:
        spark: [ "spark-3.2" ]
    runs-on: ubuntu-20.04
    steps:
      - name: Maximize build disk space
        shell: bash
        run: |
          df -h
          set -euo pipefail
          echo "Removing unwanted software... "
          sudo rm -rf /usr/share/dotnet
          sudo rm -rf /usr/local/lib/android
          sudo rm -rf /opt/ghc
          sudo rm -rf /opt/hostedtoolcache/CodeQL
          sudo docker image prune --all --force > /dev/null
          df -h
      - uses: actions/checkout@v2
      - name: Download All Native Artifacts
        uses: actions/download-artifact@v3
        with:
          name: velox-native-lib-centos-7-${{github.sha}}
          path: ./cpp/build/releases/
      - name: Download All Arrow Jar Artifacts
        uses: actions/download-artifact@v3
        with:
          name: arrow-jars-centos-7-${{github.sha}}
          path: /home/runner/.m2/repository/org/apache/arrow/
      - name: Setup java and maven
        run: |
          sudo apt-get update
          sudo apt-get install -y openjdk-8-jdk maven
      - name: Set environment variables
        run: |
          echo "JAVA_HOME=/usr/lib/jvm/java-8-openjdk-amd64" >> $GITHUB_ENV
      - name: Build for Spark ${{ matrix.spark }}
        run: |
          cd $GITHUB_WORKSPACE/ 
          $MVN_CMD clean install -P${{ matrix.spark }} -Pbackends-velox -DskipTests
          cd $GITHUB_WORKSPACE/tools/gluten-it
          $MVN_CMD clean install -P${{ matrix.spark }}
          GLUTEN_IT_JVM_ARGS=-Xmx6G sbin/gluten-it.sh data-gen-only --local --benchmark-type=ds -s=30.0 --threads=12
      - name: TPC-DS SF30.0 Parquet local spark3.2 random kill tasks
        run: |
          cd tools/gluten-it \
          && GLUTEN_IT_JVM_ARGS=-Xmx6G sbin/gluten-it.sh queries \
            --local --preset=velox --benchmark-type=ds --error-on-memleak -s=30.0  --off-heap-size=8g --threads=12 --shuffle-partitions=72 --iterations=1 \
            --data-gen=skip  --random-kill-tasks --no-session-reuse

  run-tpc-test-centos8-uniffle:
    needs: build-native-lib-centos-7
    strategy:
      fail-fast: false
      matrix:
        spark: [ "spark-3.2" ]
    runs-on: ubuntu-20.04
    container: centos:8
    steps:
      - uses: actions/checkout@v2
      - name: Download All Native Artifacts
        uses: actions/download-artifact@v3
        with:
          name: velox-native-lib-centos-7-${{github.sha}}
          path: ./cpp/build/releases/
      - name: Download All Arrow Jar Artifacts
        uses: actions/download-artifact@v3
        with:
          name: arrow-jars-centos-7-${{github.sha}}
          path: /root/.m2/repository/org/apache/arrow/
      - name: Update mirror list
        run: |
          sed -i -e "s|mirrorlist=|#mirrorlist=|g" /etc/yum.repos.d/CentOS-* || true
          sed -i -e "s|#baseurl=http://mirror.centos.org|baseurl=http://vault.centos.org|g" /etc/yum.repos.d/CentOS-* || true
      - name: Setup java and maven
        run: |
          yum update -y && yum install -y java-1.8.0-openjdk-devel wget git
          $SETUP install_maven
      - name: Build for Uniffle 0.9.0
        run: |
          export JAVA_HOME=/usr/lib/jvm/java-1.8.0-openjdk && \
          cd /opt && \
          git clone -b v0.9.0 https://github.com/apache/incubator-uniffle.git && \
          cd incubator-uniffle && \
          $MVN_CMD clean install -Phadoop2.8,spark3 -DskipTests
          cd /opt && \
          ${WGET_CMD} https://archive.apache.org/dist/incubator/uniffle/0.9.0/apache-uniffle-0.9.0-incubating-bin.tar.gz && \
          tar xzf apache-uniffle-0.9.0-incubating-bin.tar.gz -C /opt/ && mv /opt/rss-0.9.0-hadoop2.8 /opt/uniffle && \
          ${WGET_CMD} https://archive.apache.org/dist/hadoop/common/hadoop-2.8.5/hadoop-2.8.5.tar.gz && \
          tar xzf hadoop-2.8.5.tar.gz -C /opt/
          rm -rf /opt/incubator-uniffle
          cd /opt/uniffle && mkdir shuffle_data && \
          bash -c "echo -e 'XMX_SIZE=16g\nHADOOP_HOME=/opt/hadoop-2.8.5' > ./bin/rss-env.sh" && \
          bash -c "echo -e 'rss.coordinator.shuffle.nodes.max 1\nrss.rpc.server.port 19999' > ./conf/coordinator.conf" && \
          bash -c "echo -e 'rss.server.app.expired.withoutHeartbeat 7200000\nrss.server.heartbeat.delay 3000\nrss.rpc.server.port 19997\nrss.rpc.server.type GRPC_NETTY\nrss.jetty.http.port 19996\nrss.server.netty.port 19995\nrss.storage.basePath /opt/uniffle/shuffle_data\nrss.storage.type MEMORY_LOCALFILE\nrss.coordinator.quorum localhost:19999\nrss.server.flush.thread.alive 10\nrss.server.single.buffer.flush.threshold 64m' > ./conf/server.conf" && \
          bash ./bin/start-coordinator.sh && bash ./bin/start-shuffle-server.sh
      - name: Build for Spark ${{ matrix.spark }}
        run: |
          cd $GITHUB_WORKSPACE/ && \
          $MVN_CMD clean install -P${{ matrix.spark }} -Pbackends-velox -Puniffle -DskipTests
      - name: TPC-H SF1.0 && TPC-DS SF1.0 Parquet local spark3.2 with uniffle-0.9.0
        run: |
          export JAVA_HOME=/usr/lib/jvm/java-1.8.0-openjdk && \
          cd $GITHUB_WORKSPACE/tools/gluten-it && \
          $MVN_CMD clean install -Pspark-3.2 -Puniffle  && \
          GLUTEN_IT_JVM_ARGS=-Xmx5G sbin/gluten-it.sh queries-compare \
            --local --preset=velox-with-uniffle --benchmark-type=h --error-on-memleak --off-heap-size=10g -s=1.0 --threads=16 --iterations=1

  run-tpc-test-ubuntu-2204-celeborn:
    needs: build-native-lib-centos-7
    strategy:
      fail-fast: false
      matrix:
        spark: [ "spark-3.2" ]
        celeborn: [ "celeborn-0.5.1", "celeborn-0.4.2", "celeborn-0.3.2-incubating" ]
    runs-on: ubuntu-20.04
    container: ubuntu:22.04
    steps:
      - uses: actions/checkout@v2
      - name: Download All Native Artifacts
        uses: actions/download-artifact@v3
        with:
          name: velox-native-lib-centos-7-${{github.sha}}
          path: ./cpp/build/releases/
      - name: Download All Arrow Jar Artifacts
        uses: actions/download-artifact@v3
        with:
          name: arrow-jars-centos-7-${{github.sha}}
          path: /root/.m2/repository/org/apache/arrow/
      - name: Setup tzdata
        run: |
          apt-get update
          TZ="Etc/GMT" DEBIAN_FRONTEND=noninteractive apt-get install -y tzdata
      - name: Setup java and maven
        run: |
          apt-get update && apt-get install -y openjdk-8-jdk maven wget
          apt remove openjdk-11* -y
          echo "JAVA_HOME=/usr/lib/jvm/java-8-openjdk-amd64" >> $GITHUB_ENV
      - name: Build for Spark ${{ matrix.spark }}
        run: |
          cd $GITHUB_WORKSPACE/
          $MVN_CMD clean install -P${{ matrix.spark }} -Pbackends-velox -Pceleborn -DskipTests
      - name: TPC-H SF1.0 && TPC-DS SF1.0 Parquet local spark3.2 with ${{ matrix.celeborn }}
        run: |
          EXTRA_PROFILE=""
          if [ "${{ matrix.celeborn }}" = "celeborn-0.4.2" ]; then
            EXTRA_PROFILE="-Pceleborn-0.4"
          elif [ "${{ matrix.celeborn }}" = "celeborn-0.5.1" ]; then
            EXTRA_PROFILE="-Pceleborn-0.5"
          fi
          echo "EXTRA_PROFILE: ${EXTRA_PROFILE}"
          cd /opt && mkdir -p celeborn && \
          ${WGET_CMD} https://archive.apache.org/dist/celeborn/${{ matrix.celeborn }}/apache-${{ matrix.celeborn }}-bin.tgz && \
          tar xzf apache-${{ matrix.celeborn }}-bin.tgz -C /opt/celeborn --strip-components=1 && cd celeborn && \
          mv ./conf/celeborn-env.sh.template ./conf/celeborn-env.sh && \
          bash -c "echo -e 'CELEBORN_MASTER_MEMORY=4g\nCELEBORN_WORKER_MEMORY=4g\nCELEBORN_WORKER_OFFHEAP_MEMORY=8g' > ./conf/celeborn-env.sh" && \
          bash -c "echo -e 'celeborn.worker.commitFiles.threads 128\nceleborn.worker.sortPartition.threads 64' > ./conf/celeborn-defaults.conf" && \
          bash ./sbin/start-master.sh && bash ./sbin/start-worker.sh && \
          cd $GITHUB_WORKSPACE/tools/gluten-it && $MVN_CMD clean install -Pspark-3.2 -Pceleborn ${EXTRA_PROFILE} && \
          GLUTEN_IT_JVM_ARGS=-Xmx5G sbin/gluten-it.sh queries-compare \
            --local --preset=velox-with-celeborn --benchmark-type=h --error-on-memleak --off-heap-size=10g -s=1.0 --threads=8 --iterations=1 && \
          GLUTEN_IT_JVM_ARGS=-Xmx5G sbin/gluten-it.sh queries-compare \
            --local --preset=velox-with-celeborn --benchmark-type=ds --error-on-memleak --off-heap-size=10g -s=1.0 --threads=8 --iterations=1

  run-spark-test-spark32:
    needs: build-native-lib-centos-7
    runs-on: ubuntu-20.04
    container: apache/gluten:centos-8
    env:
      CCACHE_DIR: "${{ github.workspace }}/.ccache"
    steps:
      - uses: actions/checkout@v2
      - uses: actions/download-artifact@v3
        with:
          name: velox-native-lib-centos-7-${{github.sha}}
          path: ./cpp/build/releases
      - uses: actions/download-artifact@v3
        with:
          name: arrow-jars-centos-7-${{github.sha}}
          path: /root/.m2/repository/org/apache/arrow/
      - name: Update mirror list
        run: |
          sed -i -e "s|mirrorlist=|#mirrorlist=|g" /etc/yum.repos.d/CentOS-* || true
          sed -i -e "s|#baseurl=http://mirror.centos.org|baseurl=http://vault.centos.org|g" /etc/yum.repos.d/CentOS-* || true
      - name: Setup build dependency
        run: |
          yum install sudo patch java-1.8.0-openjdk-devel wget -y
          $SETUP install_maven
      - name: Prepare spark.test.home for Spark 3.2.2 (other tests)
        run: |
          bash .github/workflows/util/install_spark_resources.sh 3.2
          dnf module -y install python39 && \
          alternatives --set python3 /usr/bin/python3.9 && \
          pip3 install setuptools && \
          pip3 install pyspark==3.2.2 cython && \
          pip3 install pandas pyarrow
      - name: Build and run unit test for Spark 3.2.2 (other tests)
        run: |
          cd $GITHUB_WORKSPACE/
          export SPARK_SCALA_VERSION=2.12
          $MVN_CMD clean test -Pspark-3.2 -Pspark-ut -Pbackends-velox -Pceleborn -Piceberg \
          -Pdelta -Phudi -DargLine="-Dspark.test.home=$GITHUB_WORKSPACE//shims/spark32/spark_home/" \
          -DtagsToExclude=org.apache.spark.tags.ExtendedSQLTest,org.apache.gluten.tags.UDFTest,org.apache.gluten.tags.SkipTestTags
      - name: Upload test report
        if: always()
        uses: actions/upload-artifact@v4
        with:
          name: test-report-spark32
          path: '**/surefire-reports/TEST-*.xml'

  run-spark-test-spark32-slow:
    needs: build-native-lib-centos-7
    runs-on: ubuntu-20.04
    container: apache/gluten:centos-8
    env:
      CCACHE_DIR: "${{ github.workspace }}/.ccache"
    steps:
      - uses: actions/checkout@v2
      - name: Download All Artifacts
        uses: actions/download-artifact@v3
        with:
          name: velox-native-lib-centos-7-${{github.sha}}
          path: ./cpp/build/releases
      - name: Download Arrow Jars
        uses: actions/download-artifact@v3
        with:
          name: arrow-jars-centos-7-${{github.sha}}
          path: /root/.m2/repository/org/apache/arrow/
      - name: Update mirror list
        run: |
          sed -i -e "s|mirrorlist=|#mirrorlist=|g" /etc/yum.repos.d/CentOS-* || true
          sed -i -e "s|#baseurl=http://mirror.centos.org|baseurl=http://vault.centos.org|g" /etc/yum.repos.d/CentOS-* || true
      - name: Setup build dependency
        run: |
          yum install sudo patch java-1.8.0-openjdk-devel wget -y
          $SETUP install_maven
      - name: Prepare spark.test.home for Spark 3.2.2 (slow tests)
        run: |
          bash .github/workflows/util/install_spark_resources.sh 3.2
      - name: Build and run unit test for Spark 3.2.2 (slow tests)
        run: |
          cd $GITHUB_WORKSPACE/
          $MVN_CMD clean test -Pspark-3.2 -Pspark-ut -Pbackends-velox -Pceleborn -Piceberg -Pdelta -Phudi \
          -DargLine="-Dspark.test.home=$GITHUB_WORKSPACE//shims/spark32/spark_home/" -DtagsToInclude=org.apache.spark.tags.ExtendedSQLTest
      - name: Upload test report
        if: always()
        uses: actions/upload-artifact@v4
        with:
          name: test-report-spark32-slow
          path: '**/surefire-reports/TEST-*.xml'

  run-spark-test-spark33:
    needs: build-native-lib-centos-7
    runs-on: ubuntu-20.04
    container: apache/gluten:centos-8
    env:
      CCACHE_DIR: "${{ github.workspace }}/.ccache"
    steps:
      - uses: actions/checkout@v2
      - name: Download All Artifacts
        uses: actions/download-artifact@v3
        with:
          name: velox-native-lib-centos-7-${{github.sha}}
          path: ./cpp/build/releases
      - name: Download Arrow Jars
        uses: actions/download-artifact@v3
        with:
          name: arrow-jars-centos-7-${{github.sha}}
          path: /root/.m2/repository/org/apache/arrow/
      - name: Update mirror list
        run: |
          sed -i -e "s|mirrorlist=|#mirrorlist=|g" /etc/yum.repos.d/CentOS-* || true
          sed -i -e "s|#baseurl=http://mirror.centos.org|baseurl=http://vault.centos.org|g" /etc/yum.repos.d/CentOS-* || true
      - name: Setup build dependency
        run: |
          yum install sudo patch java-1.8.0-openjdk-devel wget -y
          $SETUP install_maven
      - name: Prepare spark.test.home for Spark 3.3.1 (other tests)
        run: |
          bash .github/workflows/util/install_spark_resources.sh 3.3
          dnf module -y install python39 && \
          alternatives --set python3 /usr/bin/python3.9 && \
          pip3 install setuptools && \
          pip3 install pyspark==3.3.1 cython && \
          pip3 install pandas pyarrow
      - name: Build and Run unit test for Spark 3.3.1 (other tests)
        run: |
          cd $GITHUB_WORKSPACE/
          export SPARK_SCALA_VERSION=2.12
          $MVN_CMD clean test -Pspark-3.3 -Pbackends-velox -Pceleborn -Piceberg -Pdelta -Phudi -Pspark-ut \
          -DargLine="-Dspark.test.home=$GITHUB_WORKSPACE//shims/spark33/spark_home/" \
          -DtagsToExclude=org.apache.spark.tags.ExtendedSQLTest,org.apache.gluten.tags.UDFTest,org.apache.gluten.tags.SkipTestTags
      - name: Upload test report
        if: always()
        uses: actions/upload-artifact@v4
        with:
          name: test-report-spark33
          path: '**/surefire-reports/TEST-*.xml'


  run-spark-test-spark33-slow:
    needs: build-native-lib-centos-7
    runs-on: ubuntu-20.04
    container: apache/gluten:centos-8
    env:
      CCACHE_DIR: "${{ github.workspace }}/.ccache"
    steps:
      - uses: actions/checkout@v2
      - name: Download All Artifacts
        uses: actions/download-artifact@v3
        with:
          name: velox-native-lib-centos-7-${{github.sha}}
          path: ./cpp/build/releases
      - name: Download Arrow Jars
        uses: actions/download-artifact@v3
        with:
          name: arrow-jars-centos-7-${{github.sha}}
          path: /root/.m2/repository/org/apache/arrow/
      - name: Update mirror list
        run: |
          sed -i -e "s|mirrorlist=|#mirrorlist=|g" /etc/yum.repos.d/CentOS-* || true
          sed -i -e "s|#baseurl=http://mirror.centos.org|baseurl=http://vault.centos.org|g" /etc/yum.repos.d/CentOS-* || true
      - name: Setup build dependency
        run: |
          yum install sudo patch java-1.8.0-openjdk-devel wget -y
          $SETUP install_maven
      - name: Prepare spark.test.home for Spark 3.3.1 (slow tests)
        run: |
          bash .github/workflows/util/install_spark_resources.sh 3.3
      - name: Build and Run unit test for Spark 3.3.1 (slow tests)
        run: |
          cd $GITHUB_WORKSPACE/
          $MVN_CMD clean test -Pspark-3.3 -Pbackends-velox -Pceleborn -Piceberg -Pdelta -Phudi -Pspark-ut \
          -DargLine="-Dspark.test.home=$GITHUB_WORKSPACE//shims/spark33/spark_home/" \
          -DtagsToInclude=org.apache.spark.tags.ExtendedSQLTest
      - name: Upload test report
        if: always()
        uses: actions/upload-artifact@v4
        with:
          name: test-report-spark33-slow
          path: '**/surefire-reports/TEST-*.xml'

  run-spark-test-spark34:
    needs: build-native-lib-centos-7
    runs-on: ubuntu-20.04
    container: apache/gluten:centos-8
    env:
      CCACHE_DIR: "${{ github.workspace }}/.ccache"
    steps:
      - uses: actions/checkout@v2
      - name: Download All Artifacts
        uses: actions/download-artifact@v3
        with:
          name: velox-native-lib-centos-7-${{github.sha}}
          path: ./cpp/build/releases
      - name: Download Arrow Jars
        uses: actions/download-artifact@v3
        with:
          name: arrow-jars-centos-7-${{github.sha}}
          path: /root/.m2/repository/org/apache/arrow/
      - name: Update mirror list
        run: |
          sed -i -e "s|mirrorlist=|#mirrorlist=|g" /etc/yum.repos.d/CentOS-* || true
          sed -i -e "s|#baseurl=http://mirror.centos.org|baseurl=http://vault.centos.org|g" /etc/yum.repos.d/CentOS-* || true
      - name: Setup build dependency
        run: |
          yum install sudo patch java-1.8.0-openjdk-devel wget -y
          $SETUP install_maven
      - name: Prepare spark.test.home for Spark 3.4.3 (other tests)
        run: |
          bash .github/workflows/util/install_spark_resources.sh 3.4
          dnf module -y install python39 && \
          alternatives --set python3 /usr/bin/python3.9 && \
          pip3 install setuptools && \
          pip3 install pyspark==3.4.3 cython && \
          pip3 install pandas pyarrow
      - name: Build and Run unit test for Spark 3.4.3 (other tests)
        run: |
          cd $GITHUB_WORKSPACE/
          export SPARK_SCALA_VERSION=2.12
          $MVN_CMD clean test -Pspark-3.4 -Pbackends-velox -Pceleborn -Piceberg -Pdelta -Phudi -Pspark-ut \
          -DargLine="-Dspark.test.home=$GITHUB_WORKSPACE//shims/spark34/spark_home/" \
          -DtagsToExclude=org.apache.spark.tags.ExtendedSQLTest,org.apache.gluten.tags.UDFTest,org.apache.gluten.tags.SkipTestTags
      - name: Upload test report
        if: always()
        uses: actions/upload-artifact@v4
        with:
          name: test-report-spark34
          path: '**/surefire-reports/TEST-*.xml'


  run-spark-test-spark34-slow:
    needs: build-native-lib-centos-7
    runs-on: ubuntu-20.04
    container: apache/gluten:centos-8
    env:
      CCACHE_DIR: "${{ github.workspace }}/.ccache"
    steps:
      - uses: actions/checkout@v2
      - name: Download All Artifacts
        uses: actions/download-artifact@v3
        with:
          name: velox-native-lib-centos-7-${{github.sha}}
          path: ./cpp/build/releases
      - name: Download Arrow Jars
        uses: actions/download-artifact@v3
        with:
          name: arrow-jars-centos-7-${{github.sha}}
          path: /root/.m2/repository/org/apache/arrow/
      - name: Update mirror list
        run: |
          sed -i -e "s|mirrorlist=|#mirrorlist=|g" /etc/yum.repos.d/CentOS-* || true
          sed -i -e "s|#baseurl=http://mirror.centos.org|baseurl=http://vault.centos.org|g" /etc/yum.repos.d/CentOS-* || true
      - name: Setup build dependency
        run: |
          yum install sudo patch java-1.8.0-openjdk-devel wget -y
          $SETUP install_maven
      - name: Prepare spark.test.home for Spark 3.4.3 (slow tests)
        run: |
          bash .github/workflows/util/install_spark_resources.sh 3.4
      - name: Build and Run unit test for Spark 3.4.3 (slow tests)
        run: |
          cd $GITHUB_WORKSPACE/
          $MVN_CMD clean test -Pspark-3.4 -Pbackends-velox -Pceleborn -Piceberg -Pdelta -Pspark-ut -Phudi \
          -DargLine="-Dspark.test.home=$GITHUB_WORKSPACE//shims/spark34/spark_home/" \
          -DtagsToInclude=org.apache.spark.tags.ExtendedSQLTest
      - name: Upload test report
        if: always()
        uses: actions/upload-artifact@v4
        with:
          name: test-report-spark34-slow
          path: '**/surefire-reports/TEST-*.xml'

  run-spark-test-spark35:
    needs: build-native-lib-centos-7
    runs-on: ubuntu-20.04
    container: apache/gluten:centos-8
    env:
      CCACHE_DIR: "${{ github.workspace }}/.ccache"
    steps:
      - uses: actions/checkout@v2
      - name: Download All Artifacts
        uses: actions/download-artifact@v3
        with:
          name: velox-native-lib-centos-7-${{github.sha}}
          path: ./cpp/build/releases
      - name: Download Arrow Jars
        uses: actions/download-artifact@v3
        with:
          name: arrow-jars-centos-7-${{github.sha}}
          path: /root/.m2/repository/org/apache/arrow/
      - name: Update mirror list
        run: |
          sed -i -e "s|mirrorlist=|#mirrorlist=|g" /etc/yum.repos.d/CentOS-* || true
          sed -i -e "s|#baseurl=http://mirror.centos.org|baseurl=http://vault.centos.org|g" /etc/yum.repos.d/CentOS-* || true
      - name: Setup build dependency
        run: |
          yum install sudo patch java-1.8.0-openjdk-devel wget -y
          $SETUP install_maven
<<<<<<< HEAD
      - name: Prepare spark.test.home for Spark 3.5.1 (other tests)
=======
      - name: Get Ccache
        uses: actions/cache/restore@v3
        with:
          path: '${{ env.CCACHE_DIR }}'
          key: ccache-centos-release-default
      - name: Ensure Cache Dirs Exists
        working-directory: ${{ github.workspace }}
        run: |
          mkdir -p '${{ env.CCACHE_DIR }}'
      - name: Prepare spark.test.home for Spark 3.5.2 (other tests)
>>>>>>> fd2805f5
        run: |
          bash .github/workflows/util/install_spark_resources.sh 3.5
          dnf module -y install python39 && \
          alternatives --set python3 /usr/bin/python3.9 && \
          pip3 install setuptools && \
          pip3 install pyspark==3.5.2 cython && \
          pip3 install pandas pyarrow
      - name: Build and Run unit test for Spark 3.5.2 (other tests)
        run: |
          cd $GITHUB_WORKSPACE/
          export SPARK_SCALA_VERSION=2.12
          $MVN_CMD clean test -Pspark-3.5 -Pbackends-velox -Pceleborn -Piceberg -Pdelta -Phudi -Pspark-ut \
          -DargLine="-Dspark.test.home=$GITHUB_WORKSPACE//shims/spark35/spark_home/" \
          -DtagsToExclude=org.apache.spark.tags.ExtendedSQLTest,org.apache.gluten.tags.UDFTest,org.apache.gluten.tags.SkipTestTags
      - name: Upload test report
        if: always()
        uses: actions/upload-artifact@v4
        with:
          name: test-report-spark35
          path: '**/surefire-reports/TEST-*.xml'

  run-spark-test-spark35-scala213:
    needs: build-native-lib-centos-7
    runs-on: ubuntu-20.04
    container: apache/gluten:centos-8
    env:
      CCACHE_DIR: "${{ github.workspace }}/.ccache"
    steps:
      - uses: actions/checkout@v2
      - name: Download All Artifacts
        uses: actions/download-artifact@v3
        with:
          name: velox-native-lib-centos-7-${{github.sha}}
          path: ./cpp/build/releases
      - name: Download Arrow Jars
        uses: actions/download-artifact@v3
        with:
          name: arrow-jars-centos-7-${{github.sha}}
          path: /root/.m2/repository/org/apache/arrow/
      - name: Update mirror list
        run: |
          sed -i -e "s|mirrorlist=|#mirrorlist=|g" /etc/yum.repos.d/CentOS-* || true
          sed -i -e "s|#baseurl=http://mirror.centos.org|baseurl=http://vault.centos.org|g" /etc/yum.repos.d/CentOS-* || true
      - name: Setup build dependency
        run: |
          yum install sudo patch java-1.8.0-openjdk-devel wget -y
          $SETUP install_maven
<<<<<<< HEAD
      - name: Prepare spark.test.home for Spark 3.5.1 (other tests)
=======
      - name: Get Ccache
        uses: actions/cache/restore@v3
        with:
          path: '${{ env.CCACHE_DIR }}'
          key: ccache-centos-release-default
      - name: Ensure Cache Dirs Exists
        working-directory: ${{ github.workspace }}
        run: |
          mkdir -p '${{ env.CCACHE_DIR }}'
      - name: Prepare spark.test.home for Spark 3.5.2 (other tests)
>>>>>>> fd2805f5
        run: |
          bash .github/workflows/util/install_spark_resources.sh 3.5-scala2.13
          dnf module -y install python39 && \
          alternatives --set python3 /usr/bin/python3.9 && \
          pip3 install setuptools && \
          pip3 install pyspark==3.5.2 cython && \
          pip3 install pandas pyarrow
      - name: Build and Run unit test for Spark 3.5.2 with scala-2.13 (other tests)
        run: |
          cd $GITHUB_WORKSPACE/
          export SPARK_SCALA_VERSION=2.13
          $MVN_CMD clean test -Pspark-3.5 -Pscala-2.13 -Pbackends-velox -Pceleborn -Piceberg \
          -Pdelta -Pspark-ut -DargLine="-Dspark.test.home=$GITHUB_WORKSPACE//shims/spark35/spark_home/" \
          -DtagsToExclude=org.apache.spark.tags.ExtendedSQLTest,org.apache.gluten.tags.UDFTest,org.apache.gluten.tags.SkipTestTags
      - name: Upload test report
        if: always()
        uses: actions/upload-artifact@v4
        with:
          name: test-report-spark35-scala213
          path: '**/surefire-reports/TEST-*.xml'

  run-spark-test-spark35-slow:
    needs: build-native-lib-centos-7
    runs-on: ubuntu-20.04
    container: apache/gluten:centos-8
    env:
      CCACHE_DIR: "${{ github.workspace }}/.ccache"
    steps:
      - uses: actions/checkout@v2
      - name: Download All Artifacts
        uses: actions/download-artifact@v3
        with:
          name: velox-native-lib-centos-7-${{github.sha}}
          path: ./cpp/build/releases
      - name: Download Arrow Jars
        uses: actions/download-artifact@v3
        with:
          name: arrow-jars-centos-7-${{github.sha}}
          path: /root/.m2/repository/org/apache/arrow/
      - name: Update mirror list
        run: |
          sed -i -e "s|mirrorlist=|#mirrorlist=|g" /etc/yum.repos.d/CentOS-* || true
          sed -i -e "s|#baseurl=http://mirror.centos.org|baseurl=http://vault.centos.org|g" /etc/yum.repos.d/CentOS-* || true
      - name: Setup build dependency
        run: |
          yum install sudo patch java-1.8.0-openjdk-devel wget -y
          $SETUP install_maven
<<<<<<< HEAD
      - name: Prepare spark.test.home for Spark 3.5.1 (other tests)
=======
      - name: Get Ccache
        uses: actions/cache/restore@v3
        with:
          path: '${{ env.CCACHE_DIR }}'
          key: ccache-centos-release-default
      - name: Ensure Cache Dirs Exists
        working-directory: ${{ github.workspace }}
        run: |
          mkdir -p '${{ env.CCACHE_DIR }}'
      - name: Prepare spark.test.home for Spark 3.5.2 (other tests)
>>>>>>> fd2805f5
        run: |
          bash .github/workflows/util/install_spark_resources.sh 3.5
      - name: Build and Run unit test for Spark 3.5.2 (slow tests)
        run: |
          cd $GITHUB_WORKSPACE/
          $MVN_CMD clean test -Pspark-3.5 -Pbackends-velox -Pceleborn -Piceberg -Pdelta -Phudi -Pspark-ut \
          -DargLine="-Dspark.test.home=$GITHUB_WORKSPACE//shims/spark35/spark_home/" \
          -DtagsToInclude=org.apache.spark.tags.ExtendedSQLTest
      - name: Upload test report
        if: always()
        uses: actions/upload-artifact@v4
        with:
          name: test-report-spark35-slow
          path: '**/surefire-reports/TEST-*.xml'

  run-cpp-test-udf-test:
    runs-on: ubuntu-20.04
    container: apache/gluten:centos-8
    env:
      CCACHE_DIR: "${{ github.workspace }}/.ccache"
    steps:
      - uses: actions/checkout@v2
      - name: Generate cache key
        run: |
          echo ${{ hashFiles('./ep/build-velox/src/**', './dev/**', './cpp/*', './.github/workflows/*') }} > cache-key
      - name: Cache
        id: cache
        uses: actions/cache/restore@v3
        with:
          path: |
            ./cpp/build/releases/
            ./cpp/build/velox/udf/examples/
            ./cpp/build/velox/benchmarks/
            /root/.m2/repository/org/apache/arrow/
          key: cache-velox-build-centos-8-${{ hashFiles('./cache-key') }}
      - name: Get Ccache
        uses: actions/cache/restore@v3
        with:
          path: '${{ env.CCACHE_DIR }}'
          key: ccache-centos8-release-default
      - name: Setup java and maven
        run: |
          sed -i -e "s|mirrorlist=|#mirrorlist=|g" /etc/yum.repos.d/CentOS-* || true
          sed -i -e "s|#baseurl=http://mirror.centos.org|baseurl=http://vault.centos.org|g" /etc/yum.repos.d/CentOS-* || true
          yum install sudo patch java-1.8.0-openjdk-devel wget -y
          $SETUP install_maven
      - name: Build Gluten native libraries
        if: steps.cache.outputs.cache-hit != 'true'
        run: |
          df -a
          bash dev/ci-velox-buildshared-centos-8.sh
      - name: "Save ccache"
        uses: actions/cache/save@v3
        id: ccache
        with:
          path: '${{ env.CCACHE_DIR }}'
          key: ccache-centos8-release-default
      - name: Run CPP unit test
        run: |
          cd ./cpp/build && ctest -V
      - name: Run CPP benchmark test
        run: |
          $MVN_CMD test -Pspark-3.5 -Pbackends-velox -pl backends-velox -am \
          -DtagsToInclude="org.apache.gluten.tags.GenerateExample" -Dtest=none -DfailIfNoTests=false -Dexec.skip
          # This test depends on example.json generated by the above mvn test.
          cd cpp/build/velox/benchmarks && sudo chmod +x ./generic_benchmark
          ./generic_benchmark --run-example --with-shuffle --threads 1 --iterations 1
      - name: Run UDF test
        run: |
          # Depends on --build_example=ON.
          $MVN_CMD test -Pspark-3.5 -Pbackends-velox -Piceberg -Pdelta -DtagsToExclude=None \
          -DtagsToInclude=org.apache.gluten.tags.UDFTest<|MERGE_RESOLUTION|>--- conflicted
+++ resolved
@@ -878,20 +878,7 @@
         run: |
           yum install sudo patch java-1.8.0-openjdk-devel wget -y
           $SETUP install_maven
-<<<<<<< HEAD
-      - name: Prepare spark.test.home for Spark 3.5.1 (other tests)
-=======
-      - name: Get Ccache
-        uses: actions/cache/restore@v3
-        with:
-          path: '${{ env.CCACHE_DIR }}'
-          key: ccache-centos-release-default
-      - name: Ensure Cache Dirs Exists
-        working-directory: ${{ github.workspace }}
-        run: |
-          mkdir -p '${{ env.CCACHE_DIR }}'
       - name: Prepare spark.test.home for Spark 3.5.2 (other tests)
->>>>>>> fd2805f5
         run: |
           bash .github/workflows/util/install_spark_resources.sh 3.5
           dnf module -y install python39 && \
@@ -939,20 +926,7 @@
         run: |
           yum install sudo patch java-1.8.0-openjdk-devel wget -y
           $SETUP install_maven
-<<<<<<< HEAD
-      - name: Prepare spark.test.home for Spark 3.5.1 (other tests)
-=======
-      - name: Get Ccache
-        uses: actions/cache/restore@v3
-        with:
-          path: '${{ env.CCACHE_DIR }}'
-          key: ccache-centos-release-default
-      - name: Ensure Cache Dirs Exists
-        working-directory: ${{ github.workspace }}
-        run: |
-          mkdir -p '${{ env.CCACHE_DIR }}'
       - name: Prepare spark.test.home for Spark 3.5.2 (other tests)
->>>>>>> fd2805f5
         run: |
           bash .github/workflows/util/install_spark_resources.sh 3.5-scala2.13
           dnf module -y install python39 && \
@@ -1000,20 +974,7 @@
         run: |
           yum install sudo patch java-1.8.0-openjdk-devel wget -y
           $SETUP install_maven
-<<<<<<< HEAD
-      - name: Prepare spark.test.home for Spark 3.5.1 (other tests)
-=======
-      - name: Get Ccache
-        uses: actions/cache/restore@v3
-        with:
-          path: '${{ env.CCACHE_DIR }}'
-          key: ccache-centos-release-default
-      - name: Ensure Cache Dirs Exists
-        working-directory: ${{ github.workspace }}
-        run: |
-          mkdir -p '${{ env.CCACHE_DIR }}'
       - name: Prepare spark.test.home for Spark 3.5.2 (other tests)
->>>>>>> fd2805f5
         run: |
           bash .github/workflows/util/install_spark_resources.sh 3.5
       - name: Build and Run unit test for Spark 3.5.2 (slow tests)
