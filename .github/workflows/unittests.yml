--- conflicted
+++ resolved
@@ -136,12 +136,8 @@
           mvn clean package
           java -Xmx1G -XX:ErrorFile=/var/log/java/hs_err_pid%p.log -cp target/gluten-it-1.0-SNAPSHOT-jar-with-dependencies.jar io.glutenproject.integration.tpc.h.Tpch \
             --backend-type=velox --fixed-width-as-double --off-heap-size=2g -s=1.0 --cpus=4 --iterations=1 \
-<<<<<<< HEAD
-            --queries=q1,q2,q3,q4,q5,q6,q8,q9,q10,q11,q12,q14,q15,q17,q18,q19,q20,q21,q22
+            --queries=q1,q2,q3,q4,q5,q6,q7,q8,q9,q10,q11,q12,q13,q14,q15,q16,q17,q18,q19,q20,q21,q22
 
-=======
-            --queries=q1,q2,q3,q4,q5,q6,q7,q8,q9,q10,q11,q12,q13,q14,q15,q16,q17,q18,q19,q20,q21,q22
->>>>>>> db18d77c
   formatting-check:
     name: Formatting Check
     runs-on: ubuntu-latest
