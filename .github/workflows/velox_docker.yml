# Licensed to the Apache Software Foundation (ASF) under one or more
# contributor license agreements.  See the NOTICE file distributed with
# this work for additional information regarding copyright ownership.
# The ASF licenses this file to You under the Apache License, Version 2.0
# (the "License"); you may not use this file except in compliance with
# the License.  You may obtain a copy of the License at
#
#    http://www.apache.org/licenses/LICENSE-2.0
#
# Unless required by applicable law or agreed to in writing, software
# distributed under the License is distributed on an "AS IS" BASIS,
# WITHOUT WARRANTIES OR CONDITIONS OF ANY KIND, either express or implied.
# See the License for the specific language governing permissions and
# limitations under the License.

name: Velox backend Github Runner

on:
  pull_request:
    paths:
      - '.github/workflows/velox_docker.yml'
      - 'pom.xml'
      - 'backends-velox/**'
      - 'gluten-uniffle/**'
      - 'gluten-celeborn/common/**'
      - 'gluten-celeborn/package/**'
      - 'gluten-celeborn/velox/**'
      - 'gluten-ras/**'
      - 'gluten-core/**'
      - 'gluten-data/**'
      - 'gluten-delta/**'
      - 'gluten-iceberg/**'
      - 'gluten-ut/**'
      - 'shims/**'
      - 'tools/gluten-it/**'
      - 'tools/gluten-te/**'
      - 'ep/build-velox/**'
      - 'cpp/*'
      - 'cpp/CMake/**'
      - 'cpp/velox/**'
      - 'cpp/core/**'
      - 'dev/**'


concurrency:
  group: ${{ github.repository }}-${{ github.head_ref || github.sha }}-${{ github.workflow }}
  cancel-in-progress: true

jobs:
  build-native-lib-centos-7:
    runs-on: ubuntu-20.04
    container: apache/gluten:gluten-vcpkg-builder_2024_05_29 # centos7 with dependencies installed
    steps:
      - uses: actions/checkout@v2
      - name: Generate cache key
        run: |
          echo ${{ hashFiles('./ep/build-velox/src/**', './dev/**', './cpp/*', './github/workflows/*') }} > cache-key
      - name: Cache
        id: cache
        uses: actions/cache/restore@v3
        with:
          path: |
            ./cpp/build/releases/
            ~/.m2/repository/org/apache/arrow/
          key: cache-velox-build-${{ hashFiles('./cache-key') }}
      - name: Build Gluten Velox third party
        run: |
          source dev/ci-velox-buildstatic.sh
      - name: Upload Artifact Native
        uses: actions/upload-artifact@v2
        with:
          path: ./cpp/build/releases/
          name: velox-native-lib-centos-7-${{github.sha}}
      - name: Upload Artifact Arrow Jar
        uses: actions/upload-artifact@v2
        with:
          path: /root/.m2/repository/org/apache/arrow/
          name: arrow-jar-centos-7-${{github.sha}}
      - name: Upload UDF example
        uses: actions/upload-artifact@v2
        with:
          name: udf-example-lib-centos-7-${{github.sha}}
          path: ./cpp/build/velox/udf/examples/

  run-tpc-test-ubuntu:
    needs: build-native-lib-centos-7
    strategy:
      fail-fast: false
      matrix:
        os: [ "ubuntu:20.04", "ubuntu:22.04" ]
        spark: [ "spark-3.2", "spark-3.3", "spark-3.4", "spark-3.5" ]
        java: [ "java-8", "java-17" ]
        # Spark supports JDK17 since 3.3 and later, see https://issues.apache.org/jira/browse/SPARK-33772
        exclude:
          - spark: spark-3.2
            java: java-17
          - spark: spark-3.4
            java: java-17
          - spark: spark-3.5
            java: java-17
          - os: ubuntu:22.04
            java: java-17
    runs-on: ubuntu-20.04
    container: ${{ matrix.os }}
    steps:
      - uses: actions/checkout@v2
      - name: Download All Native Artifacts
        uses: actions/download-artifact@v2
        with:
          name: velox-native-lib-centos-7-${{github.sha}}
          path: ./cpp/build/releases/
      - name: Download All Arrow Jar Artifacts
        uses: actions/download-artifact@v2
        with:
          name: arrow-jar-centos-7-${{github.sha}}
          path: /root/.m2/repository/org/apache/arrow/
      - name: Setup java and maven
        run: |
          if [ "${{ matrix.java }}" = "java-17" ]; then
            apt-get update && apt-get install -y openjdk-17-jdk maven
          else
            apt-get update && apt-get install -y openjdk-8-jdk maven
          fi
          apt remove openjdk-11* -y
          ls -l /root/.m2/repository/org/apache/arrow/arrow-dataset/15.0.0-gluten/
      - name: Build and run TPCH/DS
        run: |
          cd $GITHUB_WORKSPACE/
          export JAVA_HOME=/usr/lib/jvm/${{ matrix.java }}-openjdk-amd64
          echo "JAVA_HOME: $JAVA_HOME"
          mvn -ntp clean install -P${{ matrix.spark }} -P${{ matrix.java }} -Pbackends-velox -DskipTests
          cd $GITHUB_WORKSPACE/tools/gluten-it
          mvn -ntp clean install -P${{ matrix.spark }} -P${{ matrix.java }} \
          && GLUTEN_IT_JVM_ARGS=-Xmx5G sbin/gluten-it.sh queries-compare \
            --local --preset=velox --benchmark-type=h --error-on-memleak --off-heap-size=10g -s=1.0 --threads=16 --iterations=1 \
          && GLUTEN_IT_JVM_ARGS=-Xmx5G sbin/gluten-it.sh queries-compare \
            --local --preset=velox --benchmark-type=ds --error-on-memleak --off-heap-size=10g -s=1.0 --threads=16 --iterations=1

  run-tpc-test-centos:
    needs: build-native-lib-centos-7
    strategy:
      fail-fast: false
      matrix:
        os: [ "centos:7", "centos:8" ]
        spark: [ "spark-3.2", "spark-3.3", "spark-3.4", "spark-3.5" ]
        java: [ "java-8", "java-17" ]
        # Spark supports JDK17 since 3.3 and later, see https://issues.apache.org/jira/browse/SPARK-33772
        exclude:
          - spark: spark-3.2
            java: java-17
          - spark: spark-3.4
            java: java-17
          - spark: spark-3.5
            java: java-17
          - os: centos:7
            java: java-17
    runs-on: ubuntu-20.04
    container: ${{ matrix.os }}
    steps:
      - uses: actions/checkout@v2
      - name: Download All Native Artifacts
        uses: actions/download-artifact@v2
        with:
          name: velox-native-lib-centos-7-${{github.sha}}
          path: ./cpp/build/releases/
      - name: Download All Arrow Jar Artifacts
        uses: actions/download-artifact@v2
        with:
          name: arrow-jar-centos-7-${{github.sha}}
          path: /root/.m2/repository/org/apache/arrow/
      - name: Update mirror list
        if: matrix.os == 'centos:8'
        run: |
          sed -i -e "s|mirrorlist=|#mirrorlist=|g" /etc/yum.repos.d/CentOS-* || true
          sed -i -e "s|#baseurl=http://mirror.centos.org|baseurl=http://vault.centos.org|g" /etc/yum.repos.d/CentOS-* || true
      - name: Setup java and maven
        run: |
          if [ "${{ matrix.java }}" = "java-17" ]; then
            yum update -y && yum install -y java-17-openjdk-devel wget
          else
            yum update -y && yum install -y java-1.8.0-openjdk-devel wget
          fi
          wget https://downloads.apache.org/maven/maven-3/3.8.8/binaries/apache-maven-3.8.8-bin.tar.gz
          tar -xvf apache-maven-3.8.8-bin.tar.gz
          mv apache-maven-3.8.8 /usr/lib/maven
      - name: Set environment variables
        run: |
          echo "PATH=${PATH}:/usr/lib/maven/bin" >> $GITHUB_ENV
          if [ "${{ matrix.java }}" = "java-17" ]; then
            echo "JAVA_HOME=/usr/lib/jvm/java-17-openjdk" >> $GITHUB_ENV
          else
            echo "JAVA_HOME=/usr/lib/jvm/java-1.8.0-openjdk" >> $GITHUB_ENV
          fi
      - name: Build gluten-it
        run: |
          echo "JAVA_HOME: $JAVA_HOME"
          cd $GITHUB_WORKSPACE/
          mvn -ntp clean install -P${{ matrix.spark }} -P${{ matrix.java }} -Pbackends-velox -DskipTests
          cd $GITHUB_WORKSPACE/tools/gluten-it
          mvn -ntp clean install -P${{ matrix.spark }} -P${{ matrix.java }}
      - name: Run TPC-H / TPC-DS
        run: |
          echo "JAVA_HOME: $JAVA_HOME"
          cd $GITHUB_WORKSPACE/tools/gluten-it
          GLUTEN_IT_JVM_ARGS=-Xmx5G sbin/gluten-it.sh queries-compare \
            --local --preset=velox --benchmark-type=h --error-on-memleak --off-heap-size=10g -s=1.0 --threads=16 --iterations=1 \
          && GLUTEN_IT_JVM_ARGS=-Xmx5G sbin/gluten-it.sh queries-compare \
            --local --preset=velox --benchmark-type=ds --error-on-memleak --off-heap-size=10g -s=1.0 --threads=16 --iterations=1
      - name: Run TPC-H / TPC-DS with RAS
        run: |
          echo "JAVA_HOME: $JAVA_HOME"
          cd $GITHUB_WORKSPACE/tools/gluten-it
          GLUTEN_IT_JVM_ARGS=-Xmx5G sbin/gluten-it.sh queries-compare \
            --local --preset=velox --benchmark-type=h --error-on-memleak --off-heap-size=10g -s=1.0 --threads=16 --iterations=1 \
            --extra-conf=spark.gluten.ras.enabled=true \
          && GLUTEN_IT_JVM_ARGS=-Xmx5G sbin/gluten-it.sh queries-compare \
            --local --preset=velox --benchmark-type=ds --error-on-memleak --off-heap-size=10g -s=1.0 --threads=16 --iterations=1 \
            --extra-conf=spark.gluten.ras.enabled=true 

  run-tpc-test-ubuntu-oom:
    needs: build-native-lib-centos-7
    strategy:
      fail-fast: false
      matrix:
        spark: [ "spark-3.2" ]
    runs-on: ubuntu-20.04
    steps:
      - name: Maximize build disk space
        shell: bash
        run: |
          df -h
          set -euo pipefail
          echo "Removing unwanted software... "
          sudo rm -rf /usr/share/dotnet
          sudo rm -rf /usr/local/lib/android
          sudo rm -rf /opt/ghc
          sudo rm -rf /opt/hostedtoolcache/CodeQL
          sudo docker image prune --all --force > /dev/null
          df -h
      - uses: actions/checkout@v2
      - name: Download All Native Artifacts
        uses: actions/download-artifact@v2
        with:
          name: velox-native-lib-centos-7-${{github.sha}}
          path: ./cpp/build/releases/
      - name: Download All Arrow Jar Artifacts
        uses: actions/download-artifact@v2
        with:
          name: arrow-jar-centos-7-${{github.sha}}
          path: /home/runner/.m2/repository/org/apache/arrow/
      - name: Setup java and maven
        run: |
          sudo apt-get update
          sudo apt-get install -y openjdk-8-jdk maven
      - name: Set environment variables
        run: |
          echo "JAVA_HOME=/usr/lib/jvm/java-8-openjdk-amd64" >> $GITHUB_ENV
      - name: Build for Spark ${{ matrix.spark }}
        run: |
          cd $GITHUB_WORKSPACE/ 
          mvn -ntp clean install -P${{ matrix.spark }} -Pbackends-velox -DskipTests
          cd $GITHUB_WORKSPACE/tools/gluten-it
          mvn -ntp clean install -P${{ matrix.spark }}
          GLUTEN_IT_JVM_ARGS=-Xmx6G sbin/gluten-it.sh data-gen-only --local --benchmark-type=ds -s=30.0 --threads=12
      - name: TPC-DS SF30.0 Parquet local spark3.2 Q67/Q95 low memory, memory isolation off
        run: |
          cd tools/gluten-it \
          && GLUTEN_IT_JVM_ARGS=-Xmx6G sbin/gluten-it.sh parameterized \
            --local --preset=velox --benchmark-type=ds --error-on-memleak --queries=q67,q95 -s=30.0 --threads=12 --shuffle-partitions=72 --iterations=1 \
            --skip-data-gen -m=OffHeapExecutionMemory \
            -d=ISOLATION:OFF,spark.gluten.memory.isolation=false \
            -d=OFFHEAP_SIZE:6g,spark.memory.offHeap.size=6g \
            -d=OFFHEAP_SIZE:4g,spark.memory.offHeap.size=4g \
            -d=OVER_ACQUIRE:0.3,spark.gluten.memory.overAcquiredMemoryRatio=0.3 \
            -d=OVER_ACQUIRE:0.5,spark.gluten.memory.overAcquiredMemoryRatio=0.5 \
            --excluded-dims=OFFHEAP_SIZE:4g
      - name: TPC-DS SF30.0 Parquet local spark3.2 Q67 low memory, memory isolation on
        run: |
          cd tools/gluten-it \
          && GLUTEN_IT_JVM_ARGS=-Xmx6G sbin/gluten-it.sh parameterized \
            --local --preset=velox --benchmark-type=ds --error-on-memleak --queries=q67 -s=30.0 --threads=12 --shuffle-partitions=72 --iterations=1 \
            --skip-data-gen -m=OffHeapExecutionMemory \
            -d=ISOLATION:ON,spark.gluten.memory.isolation=true,spark.memory.storageFraction=0.1 \
            -d=OFFHEAP_SIZE:6g,spark.memory.offHeap.size=6g \
            -d=OFFHEAP_SIZE:4g,spark.memory.offHeap.size=4g \
            -d=OVER_ACQUIRE:0.3,spark.gluten.memory.overAcquiredMemoryRatio=0.3 \
            -d=OVER_ACQUIRE:0.5,spark.gluten.memory.overAcquiredMemoryRatio=0.5
      - name: (To be fixed) TPC-DS SF30.0 Parquet local spark3.2 Q95 low memory, memory isolation on
        run: |
          cd tools/gluten-it \
          && GLUTEN_IT_JVM_ARGS=-Xmx6G sbin/gluten-it.sh parameterized \
            --local --preset=velox --benchmark-type=ds --error-on-memleak --queries=q95 -s=30.0 --threads=12 --shuffle-partitions=72 --iterations=1 \
            --skip-data-gen -m=OffHeapExecutionMemory \
            -d=ISOLATION:ON,spark.gluten.memory.isolation=true,spark.memory.storageFraction=0.1 \
            -d=OFFHEAP_SIZE:6g,spark.memory.offHeap.size=6g \
            -d=OFFHEAP_SIZE:4g,spark.memory.offHeap.size=4g \
            -d=OVER_ACQUIRE:0.3,spark.gluten.memory.overAcquiredMemoryRatio=0.3 \
            -d=OVER_ACQUIRE:0.5,spark.gluten.memory.overAcquiredMemoryRatio=0.5 || true
      - name: TPC-DS SF30.0 Parquet local spark3.2 Q23A/Q23B low memory
        run: |
          cd tools/gluten-it \
          && GLUTEN_IT_JVM_ARGS=-Xmx6G sbin/gluten-it.sh parameterized \
            --local --preset=velox --benchmark-type=ds --error-on-memleak --queries=q23a,q23b -s=30.0 --threads=12 --shuffle-partitions=72 --iterations=1 \
            --skip-data-gen -m=OffHeapExecutionMemory \
            -d=ISOLATION:OFF,spark.gluten.memory.isolation=false \
            -d=ISOLATION:ON,spark.gluten.memory.isolation=true,spark.memory.storageFraction=0.1 \
            -d=OFFHEAP_SIZE:2g,spark.memory.offHeap.size=2g \
            -d=FLUSH_MODE:DISABLED,spark.gluten.sql.columnar.backend.velox.flushablePartialAggregation=false,spark.gluten.sql.columnar.backend.velox.maxPartialAggregationMemoryRatio=1.0,spark.gluten.sql.columnar.backend.velox.maxExtendedPartialAggregationMemoryRatio=1.0,spark.gluten.sql.columnar.backend.velox.abandonPartialAggregationMinPct=100,spark.gluten.sql.columnar.backend.velox.abandonPartialAggregationMinRows=0 \
            -d=FLUSH_MODE:ABANDONED,spark.gluten.sql.columnar.backend.velox.maxPartialAggregationMemoryRatio=1.0,spark.gluten.sql.columnar.backend.velox.maxExtendedPartialAggregationMemoryRatio=1.0,spark.gluten.sql.columnar.backend.velox.abandonPartialAggregationMinPct=0,spark.gluten.sql.columnar.backend.velox.abandonPartialAggregationMinRows=0 \
            -d=FLUSH_MODE:FLUSHED,spark.gluten.sql.columnar.backend.velox.maxPartialAggregationMemoryRatio=0.05,spark.gluten.sql.columnar.backend.velox.maxExtendedPartialAggregationMemoryRatio=0.1,spark.gluten.sql.columnar.backend.velox.abandonPartialAggregationMinPct=100,spark.gluten.sql.columnar.backend.velox.abandonPartialAggregationMinRows=0
      - name: (To be fixed) TPC-DS SF30.0 Parquet local spark3.2 Q97 low memory # The case currently causes crash with "free: invalid size".
        run: |
          cd tools/gluten-it \
          && GLUTEN_IT_JVM_ARGS=-Xmx6G sbin/gluten-it.sh parameterized \
            --local --preset=velox --benchmark-type=ds --error-on-memleak --queries=q97 -s=30.0 --threads=12 --shuffle-partitions=72 --iterations=1 \
            --skip-data-gen -m=OffHeapExecutionMemory \
            -d=ISOLATION:OFF,spark.gluten.memory.isolation=false \
            -d=ISOLATION:ON,spark.gluten.memory.isolation=true,spark.memory.storageFraction=0.1 \
            -d=OFFHEAP_SIZE:2g,spark.memory.offHeap.size=2g \
            -d=OFFHEAP_SIZE:1g,spark.memory.offHeap.size=1g || true

  run-tpc-test-ubuntu-randomkill:
    needs: build-native-lib-centos-7
    strategy:
      fail-fast: false
      matrix:
        spark: [ "spark-3.2" ]
    runs-on: ubuntu-20.04
    steps:
      - name: Maximize build disk space
        shell: bash
        run: |
          df -h
          set -euo pipefail
          echo "Removing unwanted software... "
          sudo rm -rf /usr/share/dotnet
          sudo rm -rf /usr/local/lib/android
          sudo rm -rf /opt/ghc
          sudo rm -rf /opt/hostedtoolcache/CodeQL
          sudo docker image prune --all --force > /dev/null
          df -h
      - uses: actions/checkout@v2
      - name: Download All Native Artifacts
        uses: actions/download-artifact@v2
        with:
          name: velox-native-lib-centos-7-${{github.sha}}
          path: ./cpp/build/releases/
      - name: Download All Arrow Jar Artifacts
        uses: actions/download-artifact@v2
        with:
          name: arrow-jar-centos-7-${{github.sha}}
          path: /home/runner/.m2/repository/org/apache/arrow/
      - name: Setup java and maven
        run: |
          sudo apt-get update
          sudo apt-get install -y openjdk-8-jdk maven
      - name: Set environment variables
        run: |
          echo "JAVA_HOME=/usr/lib/jvm/java-8-openjdk-amd64" >> $GITHUB_ENV
      - name: Build for Spark ${{ matrix.spark }}
        run: |
          cd $GITHUB_WORKSPACE/ 
          mvn -ntp clean install -P${{ matrix.spark }} -Pbackends-velox -DskipTests
          cd $GITHUB_WORKSPACE/tools/gluten-it
          mvn -ntp clean install -P${{ matrix.spark }}
          GLUTEN_IT_JVM_ARGS=-Xmx6G sbin/gluten-it.sh data-gen-only --local --benchmark-type=ds -s=30.0 --threads=12
      - name: TPC-DS SF30.0 Parquet local spark3.2 random kill tasks
        run: |
          cd tools/gluten-it \
          && GLUTEN_IT_JVM_ARGS=-Xmx6G sbin/gluten-it.sh queries \
            --local --preset=velox --benchmark-type=ds --error-on-memleak -s=30.0  --off-heap-size=8g --threads=12 --shuffle-partitions=72 --iterations=1 \
            --skip-data-gen  --random-kill-tasks

  # run-tpc-test-ubuntu-sf30:
  #   needs: build-native-lib-centos-7
  #   strategy:
  #     fail-fast: false
  #     matrix:
  #       spark: [ "spark-3.4" ]
  #       shard: [ "1/4", "2/4", "3/4", "4/4" ]
  #   runs-on: ubuntu-20.04
  #   steps:
  #     - name: Maximize build disk space
  #       shell: bash
  #       run: |
  #         df -h
  #         set -euo pipefail
  #         echo "Removing unwanted software... "
  #         sudo rm -rf /usr/share/dotnet
  #         sudo rm -rf /usr/local/lib/android
  #         sudo rm -rf /opt/ghc
  #         sudo rm -rf /opt/hostedtoolcache/CodeQL
  #         sudo docker image prune --all --force > /dev/null
  #         df -h
  #     - uses: actions/checkout@v2
  #     - name: Download All Artifacts
  #       uses: actions/download-artifact@v2
  #       with:
  #         name: velox-native-lib-centos-7-${{github.sha}}
  #         path: ./cpp/build/releases
  #     - name: Setup java and maven
  #       run: |
  #         sudo apt-get update
  #         sudo apt-get install -y openjdk-8-jdk maven
  #     - name: Set environment variables
  #       run: |
  #         echo "JAVA_HOME=/usr/lib/jvm/java-8-openjdk-amd64" >> $GITHUB_ENV
  #     - name: Build for Spark ${{ matrix.spark }}
  #       run: |
  #         cd $GITHUB_WORKSPACE/ 
  #         mvn -ntp clean install -P${{ matrix.spark }} -Pbackends-velox -DskipTests
  #         cd $GITHUB_WORKSPACE/tools/gluten-it
  #         mvn -ntp clean install -P${{ matrix.spark }}
  #         GLUTEN_IT_JVM_ARGS=-Xmx6G sbin/gluten-it.sh data-gen-only --local --benchmark-type=h -s=30.0 --threads=12
  #         GLUTEN_IT_JVM_ARGS=-Xmx6G sbin/gluten-it.sh data-gen-only --local --benchmark-type=ds -s=30.0 --threads=12
  #     - name: TPC-H / TPC-DS SF30.0 Parquet local ${{ matrix.spark }}
  #       run: |
  #         cd tools/gluten-it \
  #         && GLUTEN_IT_JVM_ARGS=-Xmx6G sbin/gluten-it.sh queries-compare \
  #           --local --preset=velox --benchmark-type=h --error-on-memleak -s=30.0  --off-heap-size=8g --threads=12 --shuffle-partitions=72 --iterations=1 \
  #           --skip-data-gen --shard=${{ matrix.shard }} \
  #         && GLUTEN_IT_JVM_ARGS=-Xmx6G sbin/gluten-it.sh queries-compare \
  #           --local --preset=velox --benchmark-type=ds --error-on-memleak -s=30.0  --off-heap-size=8g --threads=12 --shuffle-partitions=72 --iterations=1 \
  #           --skip-data-gen --shard=${{ matrix.shard }}

  run-tpc-test-centos8-uniffle:
    needs: build-native-lib-centos-7
    strategy:
      fail-fast: false
      matrix:
        spark: ["spark-3.2"]
    runs-on: ubuntu-20.04
    container: centos:8
    steps:
      - uses: actions/checkout@v2
      - name: Download All Native Artifacts
        uses: actions/download-artifact@v2
        with:
          name: velox-native-lib-centos-7-${{github.sha}}
          path: ./cpp/build/releases/
      - name: Download All Arrow Jar Artifacts
        uses: actions/download-artifact@v2
        with:
          name: arrow-jar-centos-7-${{github.sha}}
          path: /root/.m2/repository/org/apache/arrow/
      - name: Update mirror list
        run: |
          sed -i -e "s|mirrorlist=|#mirrorlist=|g" /etc/yum.repos.d/CentOS-* || true
          sed -i -e "s|#baseurl=http://mirror.centos.org|baseurl=http://vault.centos.org|g" /etc/yum.repos.d/CentOS-* || true
      - name: Setup java and maven
        run: |
          yum update -y && yum install -y java-1.8.0-openjdk-devel wget git
          wget https://downloads.apache.org/maven/maven-3/3.8.8/binaries/apache-maven-3.8.8-bin.tar.gz
          tar -xvf apache-maven-3.8.8-bin.tar.gz
          mv apache-maven-3.8.8 /usr/lib/maven
      - name: Build for Spark ${{ matrix.spark }}
        run: |
          cd $GITHUB_WORKSPACE/ && \
          export MAVEN_HOME=/usr/lib/maven && \
          export PATH=${PATH}:${MAVEN_HOME}/bin && \
          mvn clean install -P${{ matrix.spark }} -Pbackends-velox -Puniffle -DskipTests
      - name: TPC-H SF1.0 && TPC-DS SF1.0 Parquet local spark3.2 with uniffle 0.8.0
        run: |
          export MAVEN_HOME=/usr/lib/maven && \
          export PATH=${PATH}:${MAVEN_HOME}/bin && \
          export export JAVA_HOME=/usr/lib/jvm/java-1.8.0-openjdk && \
          cd /opt && \
          git clone -b branch-0.8 https://github.com/apache/incubator-uniffle.git && \
          cd incubator-uniffle && \
          sed -i '250d' ./server/src/main/java/org/apache/uniffle/server/ShuffleTaskManager.java && \
          sed -i '228d' ./server/src/main/java/org/apache/uniffle/server/ShuffleTaskManager.java && \
          sed -i '226d' ./server/src/main/java/org/apache/uniffle/server/ShuffleTaskManager.java && \
          mvn clean install -Phadoop2.8 -DskipTests
          cd /opt && \
          wget -nv https://archive.apache.org/dist/incubator/uniffle/0.8.0/apache-uniffle-0.8.0-incubating-bin.tar.gz && \
          tar xzf apache-uniffle-0.8.0-incubating-bin.tar.gz -C /opt/ && mv /opt/rss-0.8.0-hadoop2.8 /opt/uniffle && \
          wget -nv https://archive.apache.org/dist/hadoop/common/hadoop-2.8.5/hadoop-2.8.5.tar.gz && \
          tar xzf hadoop-2.8.5.tar.gz -C /opt/
          rm -f /opt/uniffle/jars/server/shuffle-server-0.8.0-SNAPSHOT.jar
          cp /opt/incubator-uniffle/server/target/shuffle-server-0.8.1-SNAPSHOT.jar /opt/uniffle/jars/server/
          rm -rf /opt/incubator-uniffle
          cd /opt/uniffle && mkdir shuffle_data && \
          bash -c "echo -e 'XMX_SIZE=16g\nHADOOP_HOME=/opt/hadoop-2.8.5' > ./bin/rss-env.sh" && \
          bash -c "echo -e 'rss.coordinator.shuffle.nodes.max 1\nrss.rpc.server.port 19999' > ./conf/coordinator.conf" && \
          bash -c "echo -e 'rss.server.app.expired.withoutHeartbeat 7200000\nrss.server.heartbeat.delay 3000\nrss.rpc.server.port 19997\nrss.jetty.http.port 19996\nrss.server.netty.port 19995\nrss.storage.basePath /opt/uniffle/shuffle_data\nrss.storage.type MEMORY_LOCALFILE\nrss.coordinator.quorum localhost:19999\nrss.server.flush.thread.alive 10\nrss.server.single.buffer.flush.threshold 64m' > ./conf/server.conf" && \
          bash ./bin/start-coordinator.sh && bash ./bin/start-shuffle-server.sh
          cd $GITHUB_WORKSPACE/tools/gluten-it && mvn clean install -Pspark-3.2 -Puniffle && \
          GLUTEN_IT_JVM_ARGS=-Xmx5G sbin/gluten-it.sh queries-compare \
            --local --preset=velox-with-uniffle --benchmark-type=h --error-on-memleak --off-heap-size=10g -s=1.0 --threads=16 --iterations=1

  run-tpc-test-ubuntu-2204-celeborn:
    needs: build-native-lib-centos-7
    strategy:
      fail-fast: false
      matrix:
        spark: ["spark-3.2"]
        celeborn: ["celeborn-0.4.0", "celeborn-0.3.2"]
    runs-on: ubuntu-20.04
    container: ubuntu:22.04
    steps:
      - uses: actions/checkout@v2
      - name: Download All Native Artifacts
        uses: actions/download-artifact@v2
        with:
          name: velox-native-lib-centos-7-${{github.sha}}
          path: ./cpp/build/releases/
      - name: Download All Arrow Jar Artifacts
        uses: actions/download-artifact@v2
        with:
          name: arrow-jar-centos-7-${{github.sha}}
          path: /root/.m2/repository/org/apache/arrow/
      - name: Setup java and maven
        run: |
          apt-get update && apt-get install -y openjdk-8-jdk maven wget
      - name: Build for Spark ${{ matrix.spark }}
        run: |
          cd $GITHUB_WORKSPACE/
          mvn clean install -P${{ matrix.spark }} -Pbackends-velox -Pceleborn -DskipTests
      - name: TPC-H SF1.0 && TPC-DS SF1.0 Parquet local spark3.2 with ${{ matrix.celeborn }}
        run: |
          export JAVA_HOME=/usr/lib/jvm/java-8-openjdk-amd64
          EXTRA_PROFILE=""
          if [ "${{ matrix.celeborn }}" = "celeborn-0.4.0" ]; then
            EXTRA_PROFILE="-Pceleborn-0.4"
          fi
          echo "EXTRA_PROFILE: ${EXTRA_PROFILE}"
          cd /opt && mkdir -p celeborn && \
          wget https://archive.apache.org/dist/incubator/celeborn/${{ matrix.celeborn }}-incubating/apache-${{ matrix.celeborn }}-incubating-bin.tgz && \
          tar xzf apache-${{ matrix.celeborn }}-incubating-bin.tgz -C /opt/celeborn --strip-components=1 && cd celeborn && \
          mv ./conf/celeborn-env.sh.template ./conf/celeborn-env.sh && \
          bash -c "echo -e 'CELEBORN_MASTER_MEMORY=4g\nCELEBORN_WORKER_MEMORY=4g\nCELEBORN_WORKER_OFFHEAP_MEMORY=8g' > ./conf/celeborn-env.sh" && \
          bash -c "echo -e 'celeborn.worker.commitFiles.threads 128\nceleborn.worker.sortPartition.threads 64' > ./conf/celeborn-defaults.conf" && \
          bash ./sbin/start-master.sh && bash ./sbin/start-worker.sh && \
          cd $GITHUB_WORKSPACE/tools/gluten-it && mvn clean install -Pspark-3.2 -Pceleborn ${EXTRA_PROFILE} && \
          GLUTEN_IT_JVM_ARGS=-Xmx5G sbin/gluten-it.sh queries-compare \
            --local --preset=velox-with-celeborn --benchmark-type=h --error-on-memleak --off-heap-size=10g -s=1.0 --threads=8 --iterations=1 && \
          GLUTEN_IT_JVM_ARGS=-Xmx5G sbin/gluten-it.sh queries-compare \
            --local --preset=velox-with-celeborn --benchmark-type=ds --error-on-memleak --off-heap-size=10g -s=1.0 --threads=8 --iterations=1

<<<<<<< HEAD
=======
  build-native-lib-centos-8:
    runs-on: ubuntu-20.04
    container: ghcr.io/facebookincubator/velox-dev:centos8
    steps:
      - uses: actions/checkout@v2
      - name: Generate cache key
        run: |
          echo ${{ hashFiles('./ep/build-velox/src/**', './dev/**', './cpp/*', './github/workflows/*') }} > cache-key
      - name: Cache
        id: cache
        uses: actions/cache/restore@v3
        with:
          path: |
            ./cpp/build/releases/
            /root/.m2/repository/org/apache/arrow/
          key: cache-velox-build-centos-8-${{ hashFiles('./cache-key') }}
      - name: Update mirror list
        run: |
          sed -i -e "s|mirrorlist=|#mirrorlist=|g" /etc/yum.repos.d/CentOS-* || true
          sed -i -e "s|#baseurl=http://mirror.centos.org|baseurl=http://vault.centos.org|g" /etc/yum.repos.d/CentOS-* || true
      - name: Setup build dependency
        if: ${{ steps.cache.outputs.cache-hit != 'true' }}
        run: |
          yum install sudo patch java-1.8.0-openjdk-devel wget -y
          # Required by building arrow java.
          wget https://downloads.apache.org/maven/maven-3/3.8.8/binaries/apache-maven-3.8.8-bin.tar.gz
          tar -xvf apache-maven-3.8.8-bin.tar.gz && mv apache-maven-3.8.8 /usr/lib/maven
          echo "PATH=${PATH}:/usr/lib/maven/bin" >> $GITHUB_ENV
      - name: Build Gluten Velox third party
        if: ${{ steps.cache.outputs.cache-hit != 'true' }}
        run: |
          cd ep/build-velox/src
          ./get_velox.sh
          source /opt/rh/gcc-toolset-9/enable
          ./build_arrow_deps_centos8.sh
          ./build_velox.sh --run_setup_script=OFF --enable_ep_cache=OFF --build_test_utils=ON
          cd $GITHUB_WORKSPACE/cpp
          ./compile.sh --build_velox_backend=ON --build_protobuf=ON --build_tests=ON --build_examples=ON --build_benchmarks=ON
      - uses: actions/upload-artifact@v2
        with:
          name: velox-native-lib-centos-8-${{github.sha}}
          path: ./cpp/build/releases/
      - uses: actions/upload-artifact@v2
        with:
          name: udf-example-lib-centos-8-${{github.sha}}
          path: ./cpp/build/velox/udf/examples/
      - uses: actions/upload-artifact@v2
        with:
          name: arrow-jars-centos-8-${{github.sha}}
          path: /root/.m2/repository/org/apache/arrow/

>>>>>>> 785958e0
  run-spark-test-spark32:
    needs: build-native-lib-centos-7
    runs-on: ubuntu-20.04
    container: ghcr.io/facebookincubator/velox-dev:centos8
    env:
      CCACHE_DIR: "${{ github.workspace }}/.ccache"
    steps:
      - uses: actions/checkout@v2
      - name: Download All Artifacts
        uses: actions/download-artifact@v2
        with:
          name: velox-native-lib-centos-7-${{github.sha}}
          path: ./cpp/build/releases
      - name: Download UDF Example Lib
        uses: actions/download-artifact@v2
        with:
          name: udf-example-lib-centos-7-${{github.sha}}
          path: ./cpp/build/velox/udf/examples/
      - name: Download Arrow Jars
        uses: actions/download-artifact@v2
        with:
          name: arrow-jars-centos-7-${{github.sha}}
          path: /root/.m2/repository/org/apache/arrow/
      - name: Setup build dependency
        run: |
          yum install sudo patch java-1.8.0-openjdk-devel wget -y
          wget https://downloads.apache.org/maven/maven-3/3.8.8/binaries/apache-maven-3.8.8-bin.tar.gz
          tar -xvf apache-maven-3.8.8-bin.tar.gz
          mv apache-maven-3.8.8 /usr/lib/maven
          echo "PATH=${PATH}:/usr/lib/maven/bin" >> $GITHUB_ENV
      - name: Get Ccache
        uses: actions/cache/restore@v3
        with:
          path: '${{ env.CCACHE_DIR }}'
          key: ccache-centos-release-default
      - name: Ensure Cache Dirs Exists
        working-directory: ${{ github.workspace }}
        run: |
          mkdir -p '${{ env.CCACHE_DIR }}'
      - name: Gluten CPP Test
        run: |
          cd $GITHUB_WORKSPACE/cpp/build && \
          ctest -V
      - name: Prepare spark.test.home for Spark 3.2.2 (other tests)
        run: |
          cd $GITHUB_WORKSPACE/ && \
          wget https://archive.apache.org/dist/spark/spark-3.2.2/spark-3.2.2-bin-hadoop3.2.tgz && \
          tar --strip-components=1 -xf spark-3.2.2-bin-hadoop3.2.tgz spark-3.2.2-bin-hadoop3.2/jars/ && \
          rm -rf spark-3.2.2-bin-hadoop3.2.tgz && \
          mkdir -p $GITHUB_WORKSPACE//shims/spark32/spark_home/assembly/target/scala-2.12 && \
          mv jars $GITHUB_WORKSPACE//shims/spark32/spark_home/assembly/target/scala-2.12 && \
          cd $GITHUB_WORKSPACE// && \
          wget https://github.com/apache/spark/archive/refs/tags/v3.2.2.tar.gz && \
          tar --strip-components=1 -xf v3.2.2.tar.gz spark-3.2.2/sql/core/src/test/resources/  && \
          mkdir -p shims/spark32/spark_home/ && \
          mv sql shims/spark32/spark_home/ && \
          dnf module -y install python39 && \
          alternatives --set python3 /usr/bin/python3.9 && \
          pip3 install setuptools && \
          pip3 install pyspark==3.2.2 cython && \
          pip3 install pandas pyarrow
      - name: Build and run unit test for Spark 3.2.2 (other tests)
        run: |
          cd $GITHUB_WORKSPACE/
          export SPARK_SCALA_VERSION=2.12
          mvn -ntp clean install -Pspark-3.2 -Pspark-ut -Pbackends-velox -Pceleborn -Piceberg -Pdelta -DargLine="-Dspark.test.home=$GITHUB_WORKSPACE//shims/spark32/spark_home/" -DtagsToExclude=org.apache.spark.tags.ExtendedSQLTest,org.apache.gluten.tags.UDFTest,org.apache.gluten.tags.SkipTestTags && \
          mvn -ntp test -Pspark-3.2 -Pbackends-velox -Piceberg -Pdelta -DtagsToExclude=None -DtagsToInclude=org.apache.gluten.tags.UDFTest
      - name: Upload golden files
        if: failure()
        uses: actions/upload-artifact@v4
        with:
          name: golden-files-spark32
          path: /tmp/tpch-approved-plan/**
      # - name: Gluten CPP Benchmark Test
      #   run: |
      #     # This test depends on example.json generated by the above mvn test.
      #     cd $GITHUB_WORKSPACE/cpp/build/velox/benchmarks && \
      #     ./generic_benchmark --run-example --with-shuffle --threads 1 --iterations 1

  run-spark-test-spark32-slow:
    needs: build-native-lib-centos-7
    runs-on: ubuntu-20.04
    container: ghcr.io/facebookincubator/velox-dev:centos8
    env:
      CCACHE_DIR: "${{ github.workspace }}/.ccache"
    steps:
      - uses: actions/checkout@v2
      - name: Download All Artifacts
        uses: actions/download-artifact@v2
        with:
          name: velox-native-lib-centos-7-${{github.sha}}
          path: ./cpp/build/releases
      - name: Download Arrow Jars
        uses: actions/download-artifact@v2
        with:
          name: arrow-jars-centos-7-${{github.sha}}
          path: /root/.m2/repository/org/apache/arrow/
      - name: Setup build dependency
        run: |
          yum install sudo patch java-1.8.0-openjdk-devel wget -y
          wget https://downloads.apache.org/maven/maven-3/3.8.8/binaries/apache-maven-3.8.8-bin.tar.gz
          tar -xvf apache-maven-3.8.8-bin.tar.gz
          mv apache-maven-3.8.8 /usr/lib/maven
          echo "PATH=${PATH}:/usr/lib/maven/bin" >> $GITHUB_ENV
      - name: Get Ccache
        uses: actions/cache/restore@v3
        with:
          path: '${{ env.CCACHE_DIR }}'
          key: ccache-centos-release-default
      - name: Ensure Cache Dirs Exists
        working-directory: ${{ github.workspace }}
        run: |
          mkdir -p '${{ env.CCACHE_DIR }}'
      - name: Prepare spark.test.home for Spark 3.2.2 (slow tests)
        run: |
          cd $GITHUB_WORKSPACE// && \
          wget https://github.com/apache/spark/archive/refs/tags/v3.2.2.tar.gz && \
          tar --strip-components=1 -xf v3.2.2.tar.gz spark-3.2.2/sql/core/src/test/resources/  && \
          mkdir -p shims/spark32/spark_home/ && \
          mv sql shims/spark32/spark_home/
      - name: Build and run unit test for Spark 3.2.2 (slow tests)
        run: |
          cd $GITHUB_WORKSPACE/
          mvn -ntp clean install -Pspark-3.2 -Pspark-ut -Pbackends-velox -Pceleborn -Piceberg -Pdelta -DargLine="-Dspark.test.home=$GITHUB_WORKSPACE//shims/spark32/spark_home/" -DtagsToInclude=org.apache.spark.tags.ExtendedSQLTest

  run-spark-test-spark33:
    needs: build-native-lib-centos-7
    runs-on: ubuntu-20.04
    container: ghcr.io/facebookincubator/velox-dev:centos8
    env:
      CCACHE_DIR: "${{ github.workspace }}/.ccache"
    steps:
      - uses: actions/checkout@v2
      - name: Download All Artifacts
        uses: actions/download-artifact@v2
        with:
          name: velox-native-lib-centos-7-${{github.sha}}
          path: ./cpp/build/releases
      - name: Download UDF Example Lib
        uses: actions/download-artifact@v2
        with:
          name: udf-example-lib-centos-7-${{github.sha}}
          path: ./cpp/build/velox/udf/examples/
      - name: Download Arrow Jars
        uses: actions/download-artifact@v2
        with:
          name: arrow-jars-centos-7-${{github.sha}}
          path: /root/.m2/repository/org/apache/arrow/
      - name: Setup build dependency
        run: |
          yum install sudo patch java-1.8.0-openjdk-devel wget -y
          wget https://downloads.apache.org/maven/maven-3/3.8.8/binaries/apache-maven-3.8.8-bin.tar.gz
          tar -xvf apache-maven-3.8.8-bin.tar.gz
          mv apache-maven-3.8.8 /usr/lib/maven
          echo "PATH=${PATH}:/usr/lib/maven/bin" >> $GITHUB_ENV
      - name: Get Ccache
        uses: actions/cache/restore@v3
        with:
          path: '${{ env.CCACHE_DIR }}'
          key: ccache-centos-release-default
      - name: Ensure Cache Dirs Exists
        working-directory: ${{ github.workspace }}
        run: |
          mkdir -p '${{ env.CCACHE_DIR }}'
      - name: Prepare spark.test.home for Spark 3.3.1 (other tests)
        run: |
          cd $GITHUB_WORKSPACE/ && \
          wget https://archive.apache.org/dist/spark/spark-3.3.1/spark-3.3.1-bin-hadoop3.tgz && \
          tar --strip-components=1 -xf spark-3.3.1-bin-hadoop3.tgz spark-3.3.1-bin-hadoop3/jars/ && \
          rm -rf spark-3.3.1-bin-hadoop3.tgz && \
          mkdir -p $GITHUB_WORKSPACE//shims/spark33/spark_home/assembly/target/scala-2.12 && \
          mv jars $GITHUB_WORKSPACE//shims/spark33/spark_home/assembly/target/scala-2.12 && \
          cd $GITHUB_WORKSPACE// && \
          wget https://github.com/apache/spark/archive/refs/tags/v3.3.1.tar.gz && \
          tar --strip-components=1 -xf v3.3.1.tar.gz spark-3.3.1/sql/core/src/test/resources/  && \
          mkdir -p shims/spark33/spark_home/ && \
          mv sql shims/spark33/spark_home/ && \
          dnf module -y install python39 && \
          alternatives --set python3 /usr/bin/python3.9 && \
          pip3 install setuptools && \
          pip3 install pyspark==3.3.1 cython && \
          pip3 install pandas pyarrow
      - name: Build and Run unit test for Spark 3.3.1 (other tests)
        run: |
          cd $GITHUB_WORKSPACE/
          export SPARK_SCALA_VERSION=2.12
          mvn -ntp clean install -Pspark-3.3 -Pbackends-velox -Pceleborn -Piceberg -Pdelta -Pspark-ut -DargLine="-Dspark.test.home=$GITHUB_WORKSPACE//shims/spark33/spark_home/" -DtagsToExclude=org.apache.spark.tags.ExtendedSQLTest,org.apache.gluten.tags.UDFTest,org.apache.gluten.tags.SkipTestTags && \
          mvn -ntp test -Pspark-3.3 -Pbackends-velox -Piceberg -Pdelta -DtagsToExclude=None -DtagsToInclude=org.apache.gluten.tags.UDFTest
      - name: Upload golden files
        if: failure()
        uses: actions/upload-artifact@v4
        with:
          name: golden-files-spark33
          path: /tmp/tpch-approved-plan/**


  run-spark-test-spark33-slow:
    needs: build-native-lib-centos-7
    runs-on: ubuntu-20.04
    container: ghcr.io/facebookincubator/velox-dev:centos8
    env:
      CCACHE_DIR: "${{ github.workspace }}/.ccache"
    steps:
      - uses: actions/checkout@v2
      - name: Download All Artifacts
        uses: actions/download-artifact@v2
        with:
          name: velox-native-lib-centos-7-${{github.sha}}
          path: ./cpp/build/releases
      - name: Download Arrow Jars
        uses: actions/download-artifact@v2
        with:
          name: arrow-jars-centos-7-${{github.sha}}
          path: /root/.m2/repository/org/apache/arrow/
      - name: Setup build dependency
        run: |
          yum install sudo patch java-1.8.0-openjdk-devel wget -y
          wget https://downloads.apache.org/maven/maven-3/3.8.8/binaries/apache-maven-3.8.8-bin.tar.gz
          tar -xvf apache-maven-3.8.8-bin.tar.gz
          mv apache-maven-3.8.8 /usr/lib/maven
          echo "PATH=${PATH}:/usr/lib/maven/bin" >> $GITHUB_ENV
      - name: Get Ccache
        uses: actions/cache/restore@v3
        with:
          path: '${{ env.CCACHE_DIR }}'
          key: ccache-centos-release-default
      - name: Ensure Cache Dirs Exists
        working-directory: ${{ github.workspace }}
        run: |
          mkdir -p '${{ env.CCACHE_DIR }}'
      - name: Prepare spark.test.home for Spark 3.3.1 (slow tests)
        run: |
          cd $GITHUB_WORKSPACE// && \
          wget https://github.com/apache/spark/archive/refs/tags/v3.3.1.tar.gz && \
          tar --strip-components=1 -xf v3.3.1.tar.gz spark-3.3.1/sql/core/src/test/resources/  && \
          mkdir -p shims/spark33/spark_home/ && \
          mv sql shims/spark33/spark_home/
      - name: Build and Run unit test for Spark 3.3.1 (slow tests)
        run: |
          cd $GITHUB_WORKSPACE/
          mvn -ntp clean install -Pspark-3.3 -Pbackends-velox -Pceleborn -Piceberg -Pdelta -Pspark-ut -DargLine="-Dspark.test.home=$GITHUB_WORKSPACE//shims/spark33/spark_home/" -DtagsToInclude=org.apache.spark.tags.ExtendedSQLTest

  run-spark-test-spark34:
    needs: build-native-lib-centos-7
    runs-on: ubuntu-20.04
    container: ghcr.io/facebookincubator/velox-dev:centos8
    env:
      CCACHE_DIR: "${{ github.workspace }}/.ccache"
    steps:
      - uses: actions/checkout@v2
      - name: Download All Artifacts
        uses: actions/download-artifact@v2
        with:
          name: velox-native-lib-centos-7-${{github.sha}}
          path: ./cpp/build/releases
      - name: Download UDF Example Lib
        uses: actions/download-artifact@v2
        with:
          name: udf-example-lib-centos-7-${{github.sha}}
          path: ./cpp/build/velox/udf/examples/
      - name: Download Arrow Jars
        uses: actions/download-artifact@v2
        with:
          name: arrow-jars-centos-7-${{github.sha}}
          path: /root/.m2/repository/org/apache/arrow/
      - name: Setup build dependency
        run: |
          yum install sudo patch java-1.8.0-openjdk-devel wget -y
          wget https://downloads.apache.org/maven/maven-3/3.8.8/binaries/apache-maven-3.8.8-bin.tar.gz
          tar -xvf apache-maven-3.8.8-bin.tar.gz
          mv apache-maven-3.8.8 /usr/lib/maven
          echo "PATH=${PATH}:/usr/lib/maven/bin" >> $GITHUB_ENV
      - name: Get Ccache
        uses: actions/cache/restore@v3
        with:
          path: '${{ env.CCACHE_DIR }}'
          key: ccache-centos-release-default
      - name: Ensure Cache Dirs Exists
        working-directory: ${{ github.workspace }}
        run: |
          mkdir -p '${{ env.CCACHE_DIR }}'
      - name: Prepare spark.test.home for Spark 3.4.2 (other tests)
        run: |
          cd $GITHUB_WORKSPACE/ && \
          wget https://archive.apache.org/dist/spark/spark-3.4.2/spark-3.4.2-bin-hadoop3.tgz && \
          tar --strip-components=1 -xf spark-3.4.2-bin-hadoop3.tgz spark-3.4.2-bin-hadoop3/jars/ && \
          rm -rf spark-3.4.2-bin-hadoop3.tgz && \
          mkdir -p $GITHUB_WORKSPACE//shims/spark34/spark_home/assembly/target/scala-2.12 && \
          mv jars $GITHUB_WORKSPACE//shims/spark34/spark_home/assembly/target/scala-2.12 && \
          cd $GITHUB_WORKSPACE// && \
          wget https://github.com/apache/spark/archive/refs/tags/v3.4.2.tar.gz && \
          tar --strip-components=1 -xf v3.4.2.tar.gz spark-3.4.2/sql/core/src/test/resources/  && \
          mkdir -p shims/spark34/spark_home/ && \
          mv sql shims/spark34/spark_home/ && \
          dnf module -y install python39 && \
          alternatives --set python3 /usr/bin/python3.9 && \
          pip3 install setuptools && \
          pip3 install pyspark==3.4.2 cython && \
          pip3 install pandas pyarrow
      - name: Build and Run unit test for Spark 3.4.2 (other tests)
        run: |
          cd $GITHUB_WORKSPACE/
          export SPARK_SCALA_VERSION=2.12
          mvn -ntp clean install -Pspark-3.4 -Pbackends-velox -Pceleborn -Piceberg -Pdelta -Pspark-ut -DargLine="-Dspark.test.home=$GITHUB_WORKSPACE//shims/spark34/spark_home/" -DtagsToExclude=org.apache.spark.tags.ExtendedSQLTest,org.apache.gluten.tags.UDFTest,org.apache.gluten.tags.SkipTestTags && \
          mvn -ntp test -Pspark-3.4 -Pbackends-velox -Piceberg -Pdelta -DtagsToExclude=None -DtagsToInclude=org.apache.gluten.tags.UDFTest
      - name: Upload golden files
        if: failure()
        uses: actions/upload-artifact@v4
        with:
          name: golden-files-spark34
          path: /tmp/tpch-approved-plan/**


  run-spark-test-spark34-slow:
    needs: build-native-lib-centos-7
    runs-on: ubuntu-20.04
    container: ghcr.io/facebookincubator/velox-dev:centos8
    env:
      CCACHE_DIR: "${{ github.workspace }}/.ccache"
    steps:
      - uses: actions/checkout@v2
      - name: Download All Artifacts
        uses: actions/download-artifact@v2
        with:
          name: velox-native-lib-centos-7-${{github.sha}}
          path: ./cpp/build/releases
      - name: Download Arrow Jars
        uses: actions/download-artifact@v2
        with:
          name: arrow-jars-centos-7-${{github.sha}}
          path: /root/.m2/repository/org/apache/arrow/
      - name: Setup build dependency
        run: |
          yum install sudo patch java-1.8.0-openjdk-devel wget -y
          wget https://downloads.apache.org/maven/maven-3/3.8.8/binaries/apache-maven-3.8.8-bin.tar.gz
          tar -xvf apache-maven-3.8.8-bin.tar.gz
          mv apache-maven-3.8.8 /usr/lib/maven
          echo "PATH=${PATH}:/usr/lib/maven/bin" >> $GITHUB_ENV
      - name: Get Ccache
        uses: actions/cache/restore@v3
        with:
          path: '${{ env.CCACHE_DIR }}'
          key: ccache-centos-release-default
      - name: Ensure Cache Dirs Exists
        working-directory: ${{ github.workspace }}
        run: |
          mkdir -p '${{ env.CCACHE_DIR }}'
      - name: Prepare spark.test.home for Spark 3.4.2 (slow tests)
        run: |
          cd $GITHUB_WORKSPACE// && \
          wget https://github.com/apache/spark/archive/refs/tags/v3.4.2.tar.gz && \
          tar --strip-components=1 -xf v3.4.2.tar.gz spark-3.4.2/sql/core/src/test/resources/  && \
          mkdir -p shims/spark34/spark_home/ && \
          mv sql shims/spark34/spark_home/
      - name: Build and Run unit test for Spark 3.4.2 (slow tests)
        run: |
          cd $GITHUB_WORKSPACE/
          mvn -ntp clean install -Pspark-3.4 -Pbackends-velox -Pceleborn -Piceberg -Pdelta -Pspark-ut -DargLine="-Dspark.test.home=$GITHUB_WORKSPACE//shims/spark34/spark_home/" -DtagsToInclude=org.apache.spark.tags.ExtendedSQLTest

  run-spark-test-spark35:
    needs: build-native-lib-centos-7
    runs-on: ubuntu-20.04
    container: ghcr.io/facebookincubator/velox-dev:centos8
    env:
      CCACHE_DIR: "${{ github.workspace }}/.ccache"
    steps:
      - uses: actions/checkout@v2
      - name: Download All Artifacts
        uses: actions/download-artifact@v2
        with:
          name: velox-native-lib-centos-7-${{github.sha}}
          path: ./cpp/build/releases
      - name: Download UDF Example Lib
        uses: actions/download-artifact@v2
        with:
          name: udf-example-lib-centos-7-${{github.sha}}
          path: ./cpp/build/velox/udf/examples/
      - name: Download Arrow Jars
        uses: actions/download-artifact@v2
        with:
          name: arrow-jars-centos-7-${{github.sha}}
          path: /root/.m2/repository/org/apache/arrow/
      - name: Setup build dependency
        run: |
          yum install sudo patch java-1.8.0-openjdk-devel wget -y
          wget https://downloads.apache.org/maven/maven-3/3.8.8/binaries/apache-maven-3.8.8-bin.tar.gz
          tar -xvf apache-maven-3.8.8-bin.tar.gz
          mv apache-maven-3.8.8 /usr/lib/maven
          echo "PATH=${PATH}:/usr/lib/maven/bin" >> $GITHUB_ENV
      - name: Get Ccache
        uses: actions/cache/restore@v3
        with:
          path: '${{ env.CCACHE_DIR }}'
          key: ccache-centos-release-default
      - name: Ensure Cache Dirs Exists
        working-directory: ${{ github.workspace }}
        run: |
          mkdir -p '${{ env.CCACHE_DIR }}'
      - name: Prepare spark.test.home for Spark 3.5.1 (other tests)
        run: |
          cd $GITHUB_WORKSPACE/ && \
          wget https://archive.apache.org/dist/spark/spark-3.5.1/spark-3.5.1-bin-hadoop3.tgz && \
          tar --strip-components=1 -xf spark-3.5.1-bin-hadoop3.tgz spark-3.5.1-bin-hadoop3/jars/ && \
          rm -rf spark-3.5.1-bin-hadoop3.tgz && \
          mkdir -p $GITHUB_WORKSPACE//shims/spark35/spark_home/assembly/target/scala-2.12 && \
          mv jars $GITHUB_WORKSPACE//shims/spark35/spark_home/assembly/target/scala-2.12 && \
          cd $GITHUB_WORKSPACE// && \
          wget https://github.com/apache/spark/archive/refs/tags/v3.5.1.tar.gz && \
          tar --strip-components=1 -xf v3.5.1.tar.gz spark-3.5.1/sql/core/src/test/resources/  && \
          mkdir -p shims/spark35/spark_home/ && \
          mv sql shims/spark35/spark_home/ && \
          dnf module -y install python39 && \
          alternatives --set python3 /usr/bin/python3.9 && \
          pip3 install setuptools && \
          pip3 install pyspark==3.5.1 cython && \
          pip3 install pandas pyarrow
      - name: Build and Run unit test for Spark 3.5.1 (other tests)
        run: |
          cd $GITHUB_WORKSPACE/
          export SPARK_SCALA_VERSION=2.12
          mvn -ntp clean install -Pspark-3.5 -Pbackends-velox -Pceleborn -Piceberg -Pdelta -Pspark-ut -DargLine="-Dspark.test.home=$GITHUB_WORKSPACE//shims/spark35/spark_home/" -DtagsToExclude=org.apache.spark.tags.ExtendedSQLTest,org.apache.gluten.tags.UDFTest,org.apache.gluten.tags.SkipTestTags && \
          mvn -ntp test -Pspark-3.5 -Pbackends-velox -Piceberg -Pdelta -DtagsToExclude=None -DtagsToInclude=org.apache.gluten.tags.UDFTest
      - name: Upload golden files
        if: failure()
        uses: actions/upload-artifact@v4
        with:
          name: golden-files-spark35
          path: /tmp/tpch-approved-plan/**

  run-spark-test-spark35-slow:
    needs: build-native-lib-centos-7
    runs-on: ubuntu-20.04
    container: ghcr.io/facebookincubator/velox-dev:centos8
    env:
      CCACHE_DIR: "${{ github.workspace }}/.ccache"
    steps:
      - uses: actions/checkout@v2
      - name: Download All Artifacts
        uses: actions/download-artifact@v2
        with:
          name: velox-native-lib-centos-7-${{github.sha}}
          path: ./cpp/build/releases
      - name: Download Arrow Jars
        uses: actions/download-artifact@v2
        with:
          name: arrow-jars-centos-7-${{github.sha}}
          path: /root/.m2/repository/org/apache/arrow/
      - name: Setup build dependency
        run: |
          yum install sudo patch java-1.8.0-openjdk-devel wget -y
          wget https://downloads.apache.org/maven/maven-3/3.8.8/binaries/apache-maven-3.8.8-bin.tar.gz
          tar -xvf apache-maven-3.8.8-bin.tar.gz
          mv apache-maven-3.8.8 /usr/lib/maven
          echo "PATH=${PATH}:/usr/lib/maven/bin" >> $GITHUB_ENV
      - name: Get Ccache
        uses: actions/cache/restore@v3
        with:
          path: '${{ env.CCACHE_DIR }}'
          key: ccache-centos-release-default
      - name: Ensure Cache Dirs Exists
        working-directory: ${{ github.workspace }}
        run: |
          mkdir -p '${{ env.CCACHE_DIR }}'
      - name: Prepare spark.test.home for Spark 3.5.1 (other tests)
        run: |
          cd $GITHUB_WORKSPACE/ && \
          wget https://archive.apache.org/dist/spark/spark-3.5.1/spark-3.5.1-bin-hadoop3.tgz && \
          tar --strip-components=1 -xf spark-3.5.1-bin-hadoop3.tgz spark-3.5.1-bin-hadoop3/jars/ && \
          rm -rf spark-3.5.1-bin-hadoop3.tgz && \
          mkdir -p $GITHUB_WORKSPACE//shims/spark35/spark_home/assembly/target/scala-2.12 && \
          mv jars $GITHUB_WORKSPACE//shims/spark35/spark_home/assembly/target/scala-2.12 && \
          cd $GITHUB_WORKSPACE// && \
          wget https://github.com/apache/spark/archive/refs/tags/v3.5.1.tar.gz && \
          tar --strip-components=1 -xf v3.5.1.tar.gz spark-3.5.1/sql/core/src/test/resources/  && \
          mkdir -p shims/spark35/spark_home/ && \
          mv sql shims/spark35/spark_home/
      - name: Build and Run unit test for Spark 3.5.1 (slow tests)
        run: |
          cd $GITHUB_WORKSPACE/
          mvn -ntp clean install -Pspark-3.5 -Pbackends-velox -Pceleborn -Piceberg -Pdelta -Pspark-ut -DargLine="-Dspark.test.home=$GITHUB_WORKSPACE//shims/spark35/spark_home/" -DtagsToInclude=org.apache.spark.tags.ExtendedSQLTest<|MERGE_RESOLUTION|>--- conflicted
+++ resolved
@@ -537,60 +537,7 @@
           GLUTEN_IT_JVM_ARGS=-Xmx5G sbin/gluten-it.sh queries-compare \
             --local --preset=velox-with-celeborn --benchmark-type=ds --error-on-memleak --off-heap-size=10g -s=1.0 --threads=8 --iterations=1
 
-<<<<<<< HEAD
-=======
-  build-native-lib-centos-8:
-    runs-on: ubuntu-20.04
-    container: ghcr.io/facebookincubator/velox-dev:centos8
-    steps:
-      - uses: actions/checkout@v2
-      - name: Generate cache key
-        run: |
-          echo ${{ hashFiles('./ep/build-velox/src/**', './dev/**', './cpp/*', './github/workflows/*') }} > cache-key
-      - name: Cache
-        id: cache
-        uses: actions/cache/restore@v3
-        with:
-          path: |
-            ./cpp/build/releases/
-            /root/.m2/repository/org/apache/arrow/
-          key: cache-velox-build-centos-8-${{ hashFiles('./cache-key') }}
-      - name: Update mirror list
-        run: |
-          sed -i -e "s|mirrorlist=|#mirrorlist=|g" /etc/yum.repos.d/CentOS-* || true
-          sed -i -e "s|#baseurl=http://mirror.centos.org|baseurl=http://vault.centos.org|g" /etc/yum.repos.d/CentOS-* || true
-      - name: Setup build dependency
-        if: ${{ steps.cache.outputs.cache-hit != 'true' }}
-        run: |
-          yum install sudo patch java-1.8.0-openjdk-devel wget -y
-          # Required by building arrow java.
-          wget https://downloads.apache.org/maven/maven-3/3.8.8/binaries/apache-maven-3.8.8-bin.tar.gz
-          tar -xvf apache-maven-3.8.8-bin.tar.gz && mv apache-maven-3.8.8 /usr/lib/maven
-          echo "PATH=${PATH}:/usr/lib/maven/bin" >> $GITHUB_ENV
-      - name: Build Gluten Velox third party
-        if: ${{ steps.cache.outputs.cache-hit != 'true' }}
-        run: |
-          cd ep/build-velox/src
-          ./get_velox.sh
-          source /opt/rh/gcc-toolset-9/enable
-          ./build_arrow_deps_centos8.sh
-          ./build_velox.sh --run_setup_script=OFF --enable_ep_cache=OFF --build_test_utils=ON
-          cd $GITHUB_WORKSPACE/cpp
-          ./compile.sh --build_velox_backend=ON --build_protobuf=ON --build_tests=ON --build_examples=ON --build_benchmarks=ON
-      - uses: actions/upload-artifact@v2
-        with:
-          name: velox-native-lib-centos-8-${{github.sha}}
-          path: ./cpp/build/releases/
-      - uses: actions/upload-artifact@v2
-        with:
-          name: udf-example-lib-centos-8-${{github.sha}}
-          path: ./cpp/build/velox/udf/examples/
-      - uses: actions/upload-artifact@v2
-        with:
-          name: arrow-jars-centos-8-${{github.sha}}
-          path: /root/.m2/repository/org/apache/arrow/
-
->>>>>>> 785958e0
+
   run-spark-test-spark32:
     needs: build-native-lib-centos-7
     runs-on: ubuntu-20.04
