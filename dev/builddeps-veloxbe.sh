#!/bin/bash
####################################################################################################
#  The main function of this script is to allow developers to build the environment with one click #
#  Recommended commands for first-time installation:                                               #
#  ./dev/buildbundle-veloxbe.sh                                                            #
####################################################################################################
set -exu

CURRENT_DIR=$(cd "$(dirname "$BASH_SOURCE")"; pwd)
GLUTEN_DIR="$CURRENT_DIR/.."
BUILD_TYPE=Release
BUILD_TESTS=OFF
BUILD_EXAMPLES=OFF
BUILD_BENCHMARKS=OFF
BUILD_JEMALLOC=OFF
BUILD_VELOX_TESTS=OFF
BUILD_VELOX_BENCHMARKS=OFF
ENABLE_QAT=OFF
ENABLE_IAA=OFF
ENABLE_HBM=OFF
ENABLE_GCS=OFF
ENABLE_S3=OFF
ENABLE_HDFS=OFF
ENABLE_ABFS=OFF
ENABLE_EP_CACHE=OFF
ENABLE_VCPKG=ON
RUN_SETUP_SCRIPT=ON
VELOX_REPO=""
VELOX_BRANCH=""
VELOX_HOME=""
VELOX_PARAMETER=""
BUILD_ARROW=ON
SPARK_VERSION=ALL

# set default number of threads as cpu cores minus 2
if [[ "$(uname)" == "Darwin" ]]; then
    physical_cpu_cores=$(sysctl -n hw.physicalcpu)
    ignore_cores=2
    if [ "$physical_cpu_cores" -gt "$ignore_cores" ]; then
        NUM_THREADS=${NUM_THREADS:-$(($physical_cpu_cores - $ignore_cores))}
    else
        NUM_THREADS=${NUM_THREADS:-$physical_cpu_cores}
    fi
else
    NUM_THREADS=${NUM_THREADS:-$(nproc --ignore=2)}
fi

for arg in "$@"
do
    case $arg in
        --build_type=*)
        BUILD_TYPE=("${arg#*=}")
        shift # Remove argument name from processing
        ;;
        --build_tests=*)
        BUILD_TESTS=("${arg#*=}")
        shift # Remove argument name from processing
        ;;
        --build_examples=*)
        BUILD_EXAMPLES=("${arg#*=}")
        shift # Remove argument name from processing
        ;;
        --build_benchmarks=*)
        BUILD_BENCHMARKS=("${arg#*=}")
        shift # Remove argument name from processing
        ;;
        --build_jemalloc=*)
        BUILD_JEMALLOC=("${arg#*=}")
        shift # Remove argument name from processing
        ;;
        --enable_qat=*)
        ENABLE_QAT=("${arg#*=}")
        shift # Remove argument name from processing
        ;;
        --enable_iaa=*)
        ENABLE_IAA=("${arg#*=}")
        shift # Remove argument name from processing
        ;;
        --enable_hbm=*)
        ENABLE_HBM=("${arg#*=}")
        shift # Remove argument name from processing
        ;;
        --enable_gcs=*)
        ENABLE_GCS=("${arg#*=}")
        shift # Remove argument name from processing
        ;;
        --enable_s3=*)
        ENABLE_S3=("${arg#*=}")
        shift # Remove argument name from processing
        ;;
        --enable_hdfs=*)
        ENABLE_HDFS=("${arg#*=}")
        shift # Remove argument name from processing
        ;;
        --enable_abfs=*)
        ENABLE_ABFS=("${arg#*=}")
        shift # Remove argument name from processing
        ;;
        --enable_ep_cache=*)
        ENABLE_EP_CACHE=("${arg#*=}")
        shift # Remove argument name from processing
        ;;
        --enable_vcpkg=*)
        ENABLE_VCPKG=("${arg#*=}")
        shift # Remove argument name from processing
        ;;
        --run_setup_script=*)
        RUN_SETUP_SCRIPT=("${arg#*=}")
        shift # Remove argument name from processing
        ;;
        --velox_repo=*)
        VELOX_REPO=("${arg#*=}")
        shift # Remove argument name from processing
        ;;
        --velox_branch=*)
        VELOX_BRANCH=("${arg#*=}")
        shift # Remove argument name from processing
        ;;
        --velox_home=*)
        VELOX_HOME=("${arg#*=}")
        shift # Remove argument name from processing
        ;;
        --build_velox_tests=*)
        BUILD_VELOX_TESTS=("${arg#*=}")
        shift # Remove argument name from processing
        ;;
        --build_velox_benchmarks=*)
        BUILD_VELOX_BENCHMARKS=("${arg#*=}")
        shift # Remove argument name from processing
        ;;
        --build_arrow=*)
        BUILD_ARROW=("${arg#*=}")
        shift # Remove argument name from processing
        ;;
        --num_threads=*)
        NUM_THREADS=("${arg#*=}")
        shift # Remove argument name from processing
        ;;
        --spark_version=*)
        SPARK_VERSION=("${arg#*=}")
        shift # Remove argument name from processing
        ;;
	      *)
        OTHER_ARGUMENTS+=("$1")
        shift # Remove generic argument from processing
        ;;
    esac
done

function concat_velox_param {
    # check velox repo
    if [[ -n $VELOX_REPO ]]; then
        VELOX_PARAMETER+="--velox_repo=$VELOX_REPO "
    fi

    # check velox branch
    if [[ -n $VELOX_BRANCH ]]; then
        VELOX_PARAMETER+="--velox_branch=$VELOX_BRANCH "
    fi

    # check velox home
    if [[ -n $VELOX_HOME ]]; then
        VELOX_PARAMETER+="--velox_home=$VELOX_HOME "
    fi
}

if [ "$ENABLE_VCPKG" = "ON" ]; then
    # vcpkg will install static depends and init build environment
<<<<<<< HEAD
    envs="$("$GLUTEN_DIR/dev/vcpkg/init.sh")"
    eval "$envs"
else
    echo "Dynamic linked libs based building is deprecated, please enabled VCPKG based building."
=======
    BUILD_OPTIONS="--build_tests=$BUILD_TESTS --enable_s3=$ENABLE_S3 --enable_gcs=$ENABLE_GCS \
                   --enable_hdfs=$ENABLE_HDFS --enable_abfs=$ENABLE_ABFS"
    source ./dev/vcpkg/env.sh ${BUILD_OPTIONS}
>>>>>>> 50310e50
fi

if [ "$SPARK_VERSION" = "3.2" ] || [ "$SPARK_VERSION" = "3.3" ] \
  || [ "$SPARK_VERSION" = "3.4" ] || [ "$SPARK_VERSION" = "3.5" ] \
  || [ "$SPARK_VERSION" = "ALL" ]; then
  echo "Building for Spark $SPARK_VERSION"
else
  echo "Invalid Spark version: $SPARK_VERSION"
  exit 1
fi

concat_velox_param

function build_arrow {
  cd $GLUTEN_DIR/dev
  ./build_arrow.sh
}

function build_velox {
  echo "Start to build Velox"
  cd $GLUTEN_DIR/ep/build-velox/src
  # When BUILD_TESTS is on for gluten cpp, we need turn on VELOX_BUILD_TEST_UTILS via build_test_utils.
  ./build_velox.sh --enable_s3=$ENABLE_S3 --enable_gcs=$ENABLE_GCS --build_type=$BUILD_TYPE --enable_hdfs=$ENABLE_HDFS \
                   --enable_abfs=$ENABLE_ABFS --enable_ep_cache=$ENABLE_EP_CACHE --build_test_utils=$BUILD_TESTS \
                   --build_tests=$BUILD_VELOX_TESTS --build_benchmarks=$BUILD_VELOX_BENCHMARKS --num_threads=$NUM_THREADS
}

function build_gluten_cpp {
  echo "Start to build Gluten CPP"
  cd $GLUTEN_DIR/cpp
  rm -rf build
  mkdir build
  cd build
  cmake -DBUILD_VELOX_BACKEND=ON -DCMAKE_BUILD_TYPE=$BUILD_TYPE \
        -DVELOX_HOME=${VELOX_HOME} \
        -DBUILD_TESTS=$BUILD_TESTS -DBUILD_EXAMPLES=$BUILD_EXAMPLES -DBUILD_BENCHMARKS=$BUILD_BENCHMARKS -DBUILD_JEMALLOC=$BUILD_JEMALLOC \
        -DENABLE_HBM=$ENABLE_HBM -DENABLE_QAT=$ENABLE_QAT -DENABLE_IAA=$ENABLE_IAA -DENABLE_GCS=$ENABLE_GCS \
        -DENABLE_S3=$ENABLE_S3 -DENABLE_HDFS=$ENABLE_HDFS -DENABLE_ABFS=$ENABLE_ABFS ..
  make -j $NUM_THREADS
}

function build_velox_backend {
  if [ $BUILD_ARROW == "ON" ]; then
    build_arrow
  fi
  build_velox
  build_gluten_cpp
}

(
  cd $GLUTEN_DIR/ep/build-velox/src
  ./get_velox.sh $VELOX_PARAMETER
)

if [ "$VELOX_HOME" == "" ]; then
  VELOX_HOME="$GLUTEN_DIR/ep/build-velox/build/velox_ep"
fi

OS=`uname -s`
ARCH=`uname -m`
DEPENDENCY_DIR=${DEPENDENCY_DIR:-$CURRENT_DIR/../ep/_ep}
mkdir -p ${DEPENDENCY_DIR}

source $GLUTEN_DIR/dev/build_helper_functions.sh
if [ -z "${GLUTEN_VCPKG_ENABLED:-}" ] && [ $RUN_SETUP_SCRIPT == "ON" ]; then
  echo "Start to install dependencies"
  pushd $VELOX_HOME
  if [ $OS == 'Linux' ]; then
    setup_linux
  elif [ $OS == 'Darwin' ]; then
    setup_macos
  else
    echo "Unsupported kernel: $OS"
    exit 1
  fi
  if [ $ENABLE_S3 == "ON" ]; then
    if [ $OS == 'Darwin' ]; then
      echo "S3 is not supported on MacOS."
      exit 1
    fi
    ${VELOX_HOME}/scripts/setup-adapters.sh aws
  fi
  if [ $ENABLE_HDFS == "ON" ]; then
    if [ $OS == 'Darwin' ]; then
      echo "HDFS is not supported on MacOS."
      exit 1
    fi
    pushd $VELOX_HOME
    install_libhdfs3
    popd
  fi
  if [ $ENABLE_GCS == "ON" ]; then
    ${VELOX_HOME}/scripts/setup-adapters.sh gcs
  fi
  if [ $ENABLE_ABFS == "ON" ]; then
    export AZURE_SDK_DISABLE_AUTO_VCPKG=ON
    ${VELOX_HOME}/scripts/setup-adapters.sh abfs
  fi
  popd
fi

commands_to_run=${OTHER_ARGUMENTS:-}
(
  if [[ "x$commands_to_run" == "x" ]]; then
    build_velox_backend
  else
    echo "Commands to run: $commands_to_run"
    for cmd in "$commands_to_run"; do
       "${cmd}"
    done
  fi
)<|MERGE_RESOLUTION|>--- conflicted
+++ resolved
@@ -166,16 +166,9 @@
 
 if [ "$ENABLE_VCPKG" = "ON" ]; then
     # vcpkg will install static depends and init build environment
-<<<<<<< HEAD
-    envs="$("$GLUTEN_DIR/dev/vcpkg/init.sh")"
-    eval "$envs"
-else
-    echo "Dynamic linked libs based building is deprecated, please enabled VCPKG based building."
-=======
     BUILD_OPTIONS="--build_tests=$BUILD_TESTS --enable_s3=$ENABLE_S3 --enable_gcs=$ENABLE_GCS \
                    --enable_hdfs=$ENABLE_HDFS --enable_abfs=$ENABLE_ABFS"
     source ./dev/vcpkg/env.sh ${BUILD_OPTIONS}
->>>>>>> 50310e50
 fi
 
 if [ "$SPARK_VERSION" = "3.2" ] || [ "$SPARK_VERSION" = "3.3" ] \
